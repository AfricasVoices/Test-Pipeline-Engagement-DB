--- conflicted
+++ resolved
@@ -60,11 +60,8 @@
     test_participant_uuids: [] = None
     description: str = None
     rapid_pro_sources: [RapidProSource] = None
-<<<<<<< HEAD
     facebook_sources: Optional[List[FacebookSource]] = None
-=======
     csv_sources: Optional[List[CSVSource]] = None
->>>>>>> 19b98807
     coda_sync: CodaConfiguration = None
     rapid_pro_target: RapidProTarget = None
     analysis: AnalysisConfiguration = None
import json

from core_data_modules.data_models import CodeScheme
from core_data_modules.analysis.traffic_analysis import TrafficLabel

from src.common.configuration import (RapidProClientConfiguration, CodaClientConfiguration, UUIDTableClientConfiguration,
                                      EngagementDatabaseClientConfiguration, OperationsDashboardConfiguration,
                                      ArchiveConfiguration)
from src.csv_to_engagement_db.configuration import (CSVSource, CSVDatasetConfiguration)

from src.engagement_db_coda_sync.configuration import (CodaSyncConfiguration, CodaDatasetConfiguration,
                                                       CodeSchemeConfiguration)
from src.engagement_db_to_rapid_pro.configuration import (EngagementDBToRapidProConfiguration, DatasetConfiguration,
                                                          WriteModes, ContactField)
from src.google_form_to_engagement_db.configuration import (GoogleFormToEngagementDBConfiguration,
                                                            GoogleFormsClientConfiguration,
                                                            ParticipantIdConfiguration, GoogleFormParticipantIdTypes,
                                                            QuestionConfiguration, GoogleFormSource)
from src.rapid_pro_to_engagement_db.configuration import (FlowResultConfiguration, UuidFilter,
                                                          RapidProToEngagementDBConfiguration)
from src.engagement_db_to_analysis.configuration import (AnalysisDatasetConfiguration, OperatorDatasetConfiguration,
                                                         DatasetTypes, AgeCategoryConfiguration, AnalysisLocations,
                                                         CodingConfiguration, GoogleDriveUploadConfiguration,
                                                         MembershipGroupConfiguration, AnalysisConfiguration)
from src.facebook_to_engagement_db.configuration import (FacebookSource, FacebookDataset, FacebookSearch)
from src.telegram_to_engagement_db.configuration import (TelegramGroupSource, TelegramGroupDataset, TelegramGroupSearch)
from src.kobotoolbox_to_engagement_db.configuration import (KoboToolBoxSource, KoboToolBoxToEngagementDBConfiguration, 
                                                            KoboToolBoxParticipantIdTypes, KoboToolBoxParticipantIdConfiguration, 
                                                            KoboToolBoxQuestionConfiguration)


def load_code_scheme(fname):
    """
    Loads a code scheme from the code_schemes folder.

    :param fname: Filename of the code scheme to load.
    :type fname: str
    :return: Loaded CodeScheme.
    :rtype: core_data_modules.data_models.CodeScheme
    """
    with open(f"code_schemes/{fname}.json") as f:
        return CodeScheme.from_firebase_map(json.load(f))


class RapidProSource:
    def __init__(self, rapid_pro, sync_config):
        """
        Configuration for a Rapid Pro Source. Configures which Rapid Pro workspace to fetch data from, and how this
        data should be processed and inserted into an engagement database.

        :param rapid_pro: Configuration for the Rapid Pro client to use to fetch the data from.
        :type rapid_pro: src.common.configuration.RapidProClientConfiguration
        :param sync_config: Configuration for the sync itself, e.g. which responses to sync to which datasets.
        :type sync_config: src.rapid_pro_to_engagement_db.configuration.RapidProToEngagementDBConfiguration
        """
        self.rapid_pro = rapid_pro
        self.sync_config = sync_config


class CodaConfiguration:
    def __init__(self, coda, sync_config):
        """
        Configuration for syncing between a Coda instance and an engagement database.

        This configuration is bidirectional i.e. both the engagement_db_to_coda and coda_to_engagement_db stages
        use the same configuration.

        :param coda: Configuration for the Coda instance to sync to/from.
        :type coda: src.common.configuration.CodaClientConfiguration
        :param sync_config: Configuration for which data to sync e.g. which engagement_db_datasets to which Coda
                            datasets.
        :type sync_config: src.engagement_db_coda_sync.configuration.CodaSyncConfiguration
        """
        self.coda = coda
        self.sync_config = sync_config


class RapidProTarget:
    def __init__(self, rapid_pro, sync_config):
        """
        Configuration for syncing from an engagement database to a Rapid Pro workspace.

        :param rapid_pro: Configuration for the Rapid Pro client to use to sync data from an engagement database to.
        :type rapid_pro: src.common.configuration.RapidProClientConfiguration
        :param sync_config: Configuration for the sync itself, e.g. which data to sync back to where in Rapid Pro.
        :type sync_config: src.engagement_db_to_rapid_pro.configuration.EngagementDBToRapidProConfiguration
        """
        self.rapid_pro = rapid_pro
        self.sync_config = sync_config


class PipelineConfiguration:
<<<<<<< HEAD
    pipeline_name: str

    engagement_database: EngagementDatabaseClientConfiguration
    uuid_table: UUIDTableClientConfiguration
    operations_dashboard: OperationsDashboardConfiguration
    archive_configuration: ArchiveConfiguration
    project_start_date: datetime = None
    project_end_date: datetime = None
    test_participant_uuids: [] = None
    description: str = None
    rapid_pro_sources: [RapidProSource] = None
    facebook_sources: Optional[List[FacebookSource]] = None
    telegram_group_sources: Optional[List[TelegramGroupSource]] = None
    csv_sources: Optional[List[CSVSource]] = None
    google_form_sources: Optional[List[GoogleFormSource]] = None
    kobotoolbox_sources: Optional[List[KoboToolBoxSource]] = None
    coda_sync: CodaConfiguration = None
    rapid_pro_target: RapidProTarget = None
    analysis: AnalysisConfiguration = None
=======
    def __init__(self, pipeline_name, engagement_database, uuid_table, operations_dashboard, archive_configuration,
                 description=None, project_start_date=None, project_end_date=None, test_participant_uuids=None,
                 rapid_pro_sources=None, facebook_sources=None, telegram_group_sources=None, csv_sources=None,
                 google_form_sources=None, coda_sync=None, rapid_pro_target=None, analysis=None):
        """
        Configuration for an Engagement-Data-Pipeline. An Engagement-Data-Pipeline is composed of a sequence of stages
        which each synchronise data, either from another tool to an engagement database, or from an engagement database
        to another tool.

        To configure a pipeline, provide the common, compulsory configuration, then entries for each of the stages
        needed by the pipeline. When the pipeline runs, each possible stage will load this configuration, then run a
        sync if a sync is specified, or quickly exit if not to allow the next stage to run.

        :param pipeline_name: The name to identify this pipeline configuration with, in places like logging outputs
                              and the OperationsDashboard.
        :type pipeline_name: str
        :param engagement_database: Configuration for the engagement database to use.
                                    This engagement database will be the one used by all stages in this pipeline.
        :type engagement_database: src.common.configuration.EngagementDatabaseClientConfiguration
        :param uuid_table: Configuration for the remote uuid table.
                           Stages that add messages to the engagement database will de-identify participant urns
                           into participant uuids using this table as early as possible.
                           Stages that need to sync participant urns back to another source will use this table
                           to re-identify participants as late as possible.
                           All other stages will only use participant uuids, and will not even load the uuid table.
        :type uuid_table: src.common.configuration.UUIDTableClientConfiguration
        :param operations_dashboard: Configuration for the OperationsDashboard. Pipeline start and end events will
                                     be logged to this dashboard.
        :type operations_dashboard: src.common.configuration.OperationsDashboardConfiguration
        :param archive_configuration: Configuration for uploading the pipeline run archives.
                                      Under normal operation, analysis outputs, traced data, and caches will be uploaded
                                      to a Google Cloud Storage bucket once per day.
        :type archive_configuration: src.common.configuration.ArchiveConfiguration
        :param description: Optional natural language description of what this configuration is for.
                            This field is not used by any pipeline stage, it exists solely to encourage good
                            documentation of pipeline configuration files.
        :type description: str | None
        :param project_start_date: Messages sent before this date will not be synced from Rapid Pro to the engagement
                                   database.
                                   TODO: Only the Rapid Pro -> DB stage uses this. Either move this configuration to
                                         that stage, or update the other stages to use this too.
        :type project_start_date: datetime.datetime | None
        :param project_end_date: Messages sent on or after this date will not be synced from Rapid Pro to the
                                 engagement database.
                                 TODO: Only the Rapid Pro -> DB stage uses this. Either move this configuration to
                                         that stage, or update the other stages to use this too.
        :type project_end_date: datetime.datetime | None
        :param test_participant_uuids: List of participant uuids that identify test users.
                                       These test users will be excluded from analysis.
                                       TODO: Only the DB -> analysis stage uses this. Either move this configuration to
                                             that stage, or update the other stages to use this too.
        :type test_participant_uuids: (list of str) | None
        :param rapid_pro_sources: Configuration for Rapid Pro -> engagement database syncs.
        :type rapid_pro_sources: (list of RapidProSource) | None
        :param facebook_sources: Configuration for Facebook -> engagement database syncs.
        :type facebook_sources: (list of src.facebook_to_engagement_db.configuration.FacebookSource) | None
        :param telegram_group_sources: Configuration for Telegram group -> engagement database syncs.
        :type telegram_group_sources: (list of src.telegram_to_engagement_db.configuration.TelegramGroupSource) | None
        :param csv_sources: Configuration for the CSV -> engagement db sync.
        :type csv_sources: (list of src.csv_to_engagement_db.configuration.CSVToEngagementDBSync) | None
        :param google_form_sources: Configuration for the Google Forms -> engagement db sync.
        :type google_form_sources: (list of src.google_form_to_engagement_db.configuration.GoogleFormSource) | None
        :param coda_sync: Configuration for the bidirectional Coda <-> engagement db sync.
        :type coda_sync: CodaConfiguration
        :param rapid_pro_target: Configuration for the engagement db -> Rapid Pro sync.
        :type rapid_pro_target: RapidProTarget
        :param analysis: Configuration for engagement db -> analysis.
        :type analysis: src.engagement_db_to_analysis.configuration.AnalysisConfiguration
        """
        self.pipeline_name = pipeline_name
        self.engagement_database = engagement_database
        self.uuid_table = uuid_table
        self.operations_dashboard = operations_dashboard
        self.archive_configuration = archive_configuration
        self.description = description
        self.project_start_date = project_start_date
        self.project_end_date = project_end_date
        self.test_participant_uuids = test_participant_uuids
        self.rapid_pro_sources = rapid_pro_sources
        self.facebook_sources = facebook_sources
        self.telegram_group_sources = telegram_group_sources
        self.csv_sources = csv_sources
        self.google_form_sources = google_form_sources
        self.coda_sync = coda_sync
        self.rapid_pro_target = rapid_pro_target
        self.analysis = analysis
>>>>>>> 50a552b9
<|MERGE_RESOLUTION|>--- conflicted
+++ resolved
@@ -90,31 +90,10 @@
 
 
 class PipelineConfiguration:
-<<<<<<< HEAD
-    pipeline_name: str
-
-    engagement_database: EngagementDatabaseClientConfiguration
-    uuid_table: UUIDTableClientConfiguration
-    operations_dashboard: OperationsDashboardConfiguration
-    archive_configuration: ArchiveConfiguration
-    project_start_date: datetime = None
-    project_end_date: datetime = None
-    test_participant_uuids: [] = None
-    description: str = None
-    rapid_pro_sources: [RapidProSource] = None
-    facebook_sources: Optional[List[FacebookSource]] = None
-    telegram_group_sources: Optional[List[TelegramGroupSource]] = None
-    csv_sources: Optional[List[CSVSource]] = None
-    google_form_sources: Optional[List[GoogleFormSource]] = None
-    kobotoolbox_sources: Optional[List[KoboToolBoxSource]] = None
-    coda_sync: CodaConfiguration = None
-    rapid_pro_target: RapidProTarget = None
-    analysis: AnalysisConfiguration = None
-=======
     def __init__(self, pipeline_name, engagement_database, uuid_table, operations_dashboard, archive_configuration,
                  description=None, project_start_date=None, project_end_date=None, test_participant_uuids=None,
                  rapid_pro_sources=None, facebook_sources=None, telegram_group_sources=None, csv_sources=None,
-                 google_form_sources=None, coda_sync=None, rapid_pro_target=None, analysis=None):
+                 google_form_sources=None, kobotoolbox_sources=None, coda_sync=None, rapid_pro_target=None, analysis=None):
         """
         Configuration for an Engagement-Data-Pipeline. An Engagement-Data-Pipeline is composed of a sequence of stages
         which each synchronise data, either from another tool to an engagement database, or from an engagement database
@@ -173,6 +152,8 @@
         :type csv_sources: (list of src.csv_to_engagement_db.configuration.CSVToEngagementDBSync) | None
         :param google_form_sources: Configuration for the Google Forms -> engagement db sync.
         :type google_form_sources: (list of src.google_form_to_engagement_db.configuration.GoogleFormSource) | None
+        :param kobotoolbox_sources: Configuration for the Kobotoolbox Forms -> engagement db sync.
+        :type kobotoolbox_sources: (list of src.google_form_to_engagement_db.configuration.KoboToolBoxSource) | None
         :param coda_sync: Configuration for the bidirectional Coda <-> engagement db sync.
         :type coda_sync: CodaConfiguration
         :param rapid_pro_target: Configuration for the engagement db -> Rapid Pro sync.
@@ -194,7 +175,7 @@
         self.telegram_group_sources = telegram_group_sources
         self.csv_sources = csv_sources
         self.google_form_sources = google_form_sources
+        self.kobotoolbox_sources = kobotoolbox_sources
         self.coda_sync = coda_sync
         self.rapid_pro_target = rapid_pro_target
-        self.analysis = analysis
->>>>>>> 50a552b9
+        self.analysis = analysis
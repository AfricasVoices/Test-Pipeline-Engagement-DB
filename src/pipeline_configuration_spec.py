import json
from dataclasses import dataclass
from datetime import datetime

from core_data_modules.data_models import CodeScheme

<<<<<<< HEAD
from src.common.configuration import RapidProClientConfiguration, CodaClientConfiguration, UUIDTableClientConfiguration, \
    EngagementDatabaseClientConfiguration
from src.engagement_db_coda_sync.configuration import CodaSyncConfiguration, CodaDatasetConfiguration, \
    CodeSchemeConfiguration
from src.engagement_db_to_rapid_pro.configuration import EngagementDBToRapidProConfiguration, DatasetConfiguration, \
    WriteModes, ContactField
from src.rapid_pro_to_engagement_db.configuration import FlowResultConfiguration, RapidProToEngagementDBConfiguration
=======
from src.common.configuration import (RapidProClientConfiguration, CodaClientConfiguration, UUIDTableClientConfiguration,
                                      EngagementDatabaseClientConfiguration)
from src.engagement_db_coda_sync.configuration import (CodaSyncConfiguration, CodaDatasetConfiguration,
                                                       CodeSchemeConfiguration)
from src.engagement_db_to_rapid_pro.configuration import (EngagementDBToRapidProConfiguration, DatasetConfiguration,
                                                          WriteModes, ContactField)
from src.rapid_pro_to_engagement_db.configuration import FlowResultConfiguration
>>>>>>> 24b7bcdd

from src.engagement_db_to_analysis.configuration import AnalysisDatasetConfiguration, DatasetTypes


def load_code_scheme(fname):
    with open(f"code_schemes/{fname}.json") as f:
        return CodeScheme.from_firebase_map(json.load(f))


@dataclass
class RapidProSource:
    rapid_pro: RapidProClientConfiguration
    sync_config: RapidProToEngagementDBConfiguration


@dataclass
class CodaConfiguration:
    coda: CodaClientConfiguration
    sync_config: CodaSyncConfiguration


@dataclass
class RapidProTarget:
    rapid_pro: RapidProClientConfiguration
    sync_config: EngagementDBToRapidProConfiguration


@dataclass
class PipelineConfiguration:
    pipeline_name: str
    project_start_date: datetime
    project_end_date: datetime
    filter_test_messages: bool
    engagement_database: EngagementDatabaseClientConfiguration
    uuid_table: UUIDTableClientConfiguration
    description: str = None
    rapid_pro_sources: [RapidProSource] = None
    coda_sync: CodaConfiguration = None
    rapid_pro_target: RapidProTarget = None
    analysis_config: [AnalysisDatasetConfiguration] = None<|MERGE_RESOLUTION|>--- conflicted
+++ resolved
@@ -4,23 +4,13 @@
 
 from core_data_modules.data_models import CodeScheme
 
-<<<<<<< HEAD
-from src.common.configuration import RapidProClientConfiguration, CodaClientConfiguration, UUIDTableClientConfiguration, \
-    EngagementDatabaseClientConfiguration
-from src.engagement_db_coda_sync.configuration import CodaSyncConfiguration, CodaDatasetConfiguration, \
-    CodeSchemeConfiguration
-from src.engagement_db_to_rapid_pro.configuration import EngagementDBToRapidProConfiguration, DatasetConfiguration, \
-    WriteModes, ContactField
-from src.rapid_pro_to_engagement_db.configuration import FlowResultConfiguration, RapidProToEngagementDBConfiguration
-=======
 from src.common.configuration import (RapidProClientConfiguration, CodaClientConfiguration, UUIDTableClientConfiguration,
                                       EngagementDatabaseClientConfiguration)
 from src.engagement_db_coda_sync.configuration import (CodaSyncConfiguration, CodaDatasetConfiguration,
                                                        CodeSchemeConfiguration)
 from src.engagement_db_to_rapid_pro.configuration import (EngagementDBToRapidProConfiguration, DatasetConfiguration,
                                                           WriteModes, ContactField)
-from src.rapid_pro_to_engagement_db.configuration import FlowResultConfiguration
->>>>>>> 24b7bcdd
+from src.rapid_pro_to_engagement_db.configuration import FlowResultConfiguration, RapidProToEngagementDBConfiguration
 
 from src.engagement_db_to_analysis.configuration import AnalysisDatasetConfiguration, DatasetTypes
 

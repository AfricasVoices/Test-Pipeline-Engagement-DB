--- conflicted
+++ resolved
@@ -10,12 +10,8 @@
 
 
 @firestore.transactional
-<<<<<<< HEAD
-def _sync_coda_message_to_engagement_db(transaction, coda_message, engagement_db, engagement_db_dataset, coda_config, dry_run=False):
-=======
 def _sync_coda_message_to_engagement_db_batch(transaction, coda_message, engagement_db, engagement_db_dataset,
                                               coda_config, start_after=None):
->>>>>>> 3bdd69cf
     """
     Syncs a Coda message to a batch of up to 250 engagement database messages.
 
@@ -151,12 +147,7 @@
     for i, coda_message in enumerate(coda_messages):
         log.info(f"Processing Coda message {i + 1}/{len(coda_messages)}: {coda_message.message_id}...")
         message_sync_stats = _sync_coda_message_to_engagement_db(
-<<<<<<< HEAD
-            engagement_db.transaction(), coda_message, engagement_db, dataset_config.engagement_db_dataset,
-            coda_config, dry_run
-=======
-            coda_message, engagement_db, dataset_config.engagement_db_dataset, coda_config
->>>>>>> 3bdd69cf
+            coda_message, engagement_db, dataset_config.engagement_db_dataset, coda_config, dry_run
         )
         sync_stats.add_stats(message_sync_stats)
 

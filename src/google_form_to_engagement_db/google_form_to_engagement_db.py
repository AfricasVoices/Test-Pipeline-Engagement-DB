from collections import OrderedDict

from core_data_modules.cleaners import PhoneCleaner
from core_data_modules.logging import Logger
from dateutil.parser import isoparse
from engagement_database.data_models import (Message, MessageDirections, MessageStatuses, MessageOrigin,
                                             HistoryEntryOrigin)

from src.common.cache import Cache
from src.google_form_to_engagement_db.configuration import GoogleFormParticipantIdTypes
from src.google_form_to_engagement_db.sync_stats import GoogleFormToEngagementDBSyncStats, GoogleFormSyncEvents

log = Logger(__name__)


def _validate_configuration_against_form_structure(form, form_config):
    """
    Validates a Google Form dictionary against a form configuration.

    Fails with an AssertionError if there are duplicated questions, in either the form or in the configuration.
    Fails with an AssertionError if there are any questions requested by the configuration which aren't available
    in the form.
    Logs a warning if there are any questions asked in the form which aren't requested by the configuration.

    :param form: The Google Form to be validated, in Google Forms' form dictionary format.
    :type form: dict
    :param form_config: Configuration to use for the validation.
    :type form_config: src.google_form_to_engagement_db.configuration.GoogleFormToEngagementDBConfiguration
    """
    form_questions = set()
    for item in form["items"]:
        title = item["title"]
        assert title not in form_questions, f"Question '{title}' specified in form {form['formId']} twice"
        form_questions.add(title)

    config_questions = set()
    for question_config in form_config.question_configurations:
        for question_title in question_config.question_titles:
            assert question_title not in config_questions, \
                f"Question '{question_title} specified in configuration for form {form_config.form_id} twice"
        config_questions.add(question_title)

    if form_config.participant_id_configuration is not None:
        config_questions.add(form_config.participant_id_configuration.question_title)

    # Ensure that all questions requested in the configuration exist in the form.
    config_questions_not_in_form = config_questions - form_questions
    assert len(config_questions_not_in_form) == 0,\
        f"Some questions requested in the configuration do not exist in form " \
        f"{form_config.form_id}: {config_questions_not_in_form}"

    # Check if there were any questions in the form that do not exist in the configuration.
    # Warn about these cases, but don't fail because it's possible not all questions asked are to be analysed.
    form_questions_not_in_config = form_questions - config_questions
    if len(form_questions_not_in_config) != 0:
        log.warning(f"Found some questions in the form that aren't set in the configuration: "
                    f"{form_questions_not_in_config}")


def _validate_phone_number_and_format_as_urn(phone_number, country_code, valid_length, valid_prefixes=None):
    """
    :param phone_number: Phone number to validate and format. This may be just the phone number or the phone number
                         and country code, and may contain punctuation or alpha characters e.g. tel:+ or (0123) 70-40
    :type phone_number: str
    :param country_code: Expected country code. This method ensures the phone number begins with this country code,
                         or adds it if not.
    :type country_code: str
    :param valid_length: Valid length of the phone number, including the country code.
                         This function will fail with a value error if it sees a phone number that doesn't have
                         this length.
    :type valid_length: int
    :param valid_prefixes: Optional list of prefixes to check. If provided, this function will ensure every phone
                           number starts with one of these prefixes. For example, this could be used to ensure
                           this is a mobile number, or to ensure it belongs to a valid network.
    :type valid_prefixes: set of str | None
    :return: Phone number as urn e.g. 'tel:+254700123123' or None.
    :rtype: str | None
    """
    # Normalise the phone number (removes spaces, non-numeric, and leading 0s).
    phone_number = PhoneCleaner.normalise_phone(phone_number)

    if len(phone_number) == 0:
        raise ValueError("Invalid phone number")

    if phone_number.startswith(country_code):
        if valid_prefixes is not None:
            if not len([p for p in valid_prefixes if phone_number.replace(country_code, "").startswith(p)]) == 1:
                raise ValueError(f"Phone number must contain a valid prefix; Valid prefixes specified: {','.join(valid_prefixes)}")
    else:
        if valid_prefixes is not None:
            if not len([p for p in valid_prefixes if phone_number.startswith(p)]) == 1:
                raise ValueError(f"Phone number must contain a valid prefix; Valid prefixes specified: {','.join(valid_prefixes)}")
        phone_number = f"{country_code}{phone_number}"

    if not len(phone_number) == valid_length:
        raise ValueError("Invalid phone number length")  

    urn = f"tel:+{phone_number}"
    return urn


def _get_participant_uuid_for_response(response, id_type, participant_id_question_id, uuid_table, form_config):
    """
    Gets the participant_uuid for the given response.

    If the response contains an answer to a question with id `participant_id_question_id`, validates the contact
    info given on the form and formats it as a URN.

    If no answer or question_id is provided or an invalid answer is provided, uses the response id as the participant_uuid 
    instead. In this case, the response id is not de-identified via the uuid table.

    :param response: Response to get the participant uuid for.
    :type response: dict
    :param id_type: A GoogleFormIdType
    :type id_type: str
    :param participant_id_question_id: Id of the participant_id question.
    :type participant_id_question_id: str | None
    :param uuid_table: UUID table to use to de-identify the urn
    :type uuid_table: id_infrastructure.firestore_uuid_table.FirestoreUuidTable
    :param form_config: Configuration for the form to sync.
    :type form_config: src.google_form_to_engagement_db.configuration.GoogleFormToEngagementDBConfiguration
    :return: Participant uuid for this response.
    :rtype: str
    """
    participant_id_answer = response["answers"].get(participant_id_question_id, None)
    if participant_id_answer is None:
        participant_uuid = response["responseId"]
    else:
        assert len(participant_id_answer["textAnswers"]["answers"]) == 1
        participant_id = participant_id_answer["textAnswers"]["answers"][0]["value"]

        assert id_type == GoogleFormParticipantIdTypes.KENYA_MOBILE_NUMBER, \
            f"Participant id type {id_type} not recognised."
        
        try:
            participant_urn = _validate_phone_number_and_format_as_urn(
                phone_number=participant_id, country_code="254", valid_length=12, valid_prefixes={"10", "11", "7"}
            )
            participant_uuid = uuid_table.data_to_uuid(participant_urn)
        except ValueError as e:
            if form_config.ignore_invalid_mobile_numbers:
                log.warning(f"{e}, using the response id as the participant_uuid instead")
                participant_uuid = response["responseId"]
            else:
                raise e

    return participant_uuid


def _form_answer_to_engagement_db_message(form_answer, form_id, form_response, participant_uuid,
                                          question_id_to_engagement_db_dataset):
    """
    Converts a Form answer to an engagement database message.

    :param form_answer: Answer to convert, in Google Forms' answer dictionary format.
    :type form_answer: dict
    :param form_id: Id of the form this answer is for.
    :type form_id: str
    :param form_response: The form response that this answer was given as part of, in Google Forms' response dictionary
                          format
    :type form_response: dict
    :param question_id_to_engagement_db_dataset: Dictionary of Google Form question id -> engagement db dataset to
                                                 use for that question.
    :type question_id_to_engagement_db_dataset: dict of str -> str
    :return: `form_answer` as an engagement db message.
    :rtype: engagement_database.data_models.Message
    """
    text = ", ".join([answer["value"] for answer in form_answer["textAnswers"]["answers"]])

    return Message(
        participant_uuid=participant_uuid,
        text=text,
        timestamp=isoparse(form_response["createTime"]),
        direction=MessageDirections.IN,
        channel_operator="google_form",  # TODO: Move google_form to core_data_modules.Codes
        status=MessageStatuses.LIVE,
        dataset=question_id_to_engagement_db_dataset[form_answer["questionId"]],
        labels=[],
        origin=MessageOrigin(
            origin_id=f"google_form_id_{form_id}.response_id_{form_response['responseId']}.question_id_{form_answer['questionId']}",
            origin_type="google_form"
        )
    )


<<<<<<< HEAD
def _all_equal(iterable):
    """Checks if all elements in an iterable are identical"""
    iterator = iter(iterable)
    try:
        first_item = next(iterator)
    except StopIteration:
        return True
    return all(first_item == x for x in iterator)


def _merge_engagement_db_messages(messages, messages_origin_details, answers_delimeter):
    assert len(messages) > 1

    messages_participant_uuids = [msg.participant_uuid for msg in messages]
    assert _all_equal(messages_participant_uuids)
    participant_uuid=messages_participant_uuids[0]

    messages_datasets = [msg.dataset for msg in messages]
    assert _all_equal(messages_datasets)
    dataset=messages_datasets[0]

    text = f"{answers_delimeter}".join([msg.text for msg in messages])
    timestamp = sorted([msg.timestamp for msg in messages])[-1]
    origin_id=[msg.origin.origin_id for msg in messages]

=======
def _merge_engagement_db_messages(messages_with_origin_details, answers_delimeter):
    assert len(messages_with_origin_details) > 1

    participant_uuid, dataset = None, None
    texts, timestamps, origin_id, messages_origin_details = [], [], [], []
    for index, message_with_origin_details in enumerate(messages_with_origin_details):
        msg, origin_details = message_with_origin_details

        texts.append(msg.text); timestamps.append(msg.timestamp)
        origin_id.append(msg.origin.origin_id)
        messages_origin_details.append(origin_details)

        if index == 0:
            participant_uuid, dataset = msg.participant_uuid, msg.dataset
            continue
        
        assert msg.participant_uuid == participant_uuid and not None
        assert msg.dataset == dataset and not None

    text, timestamp = answers_delimeter.join(texts), sorted(timestamps)[-1]
>>>>>>> d371b39c
    message = Message(
        participant_uuid=participant_uuid,
        text=text,
        timestamp=timestamp,
        direction=MessageDirections.IN,
        channel_operator="google_form",
        status=MessageStatuses.LIVE,
        dataset=dataset,
        labels=[],
        origin=MessageOrigin(
            origin_id=origin_id,
            origin_type="google_form"
        )
    )

    message_origin_details = {
        "formId": messages_origin_details[0]["formId"],
        "answer": [msg["answer"] for msg in messages_origin_details],
    }

    return message, message_origin_details


def _engagement_db_has_message(engagement_db, message):
    """
    Checks if an engagement database contains a message with the same origin id as the given message.

    :param engagement_db: Engagement database to check for the message.
    :type engagement_db: engagement_database.EngagementDatabase
    :param message: Message to check for existence.
    :type message: engagement_database.data_models.Message
    :return: Whether a message with this text, timestamp, and participant_uuid exists in the engagement database.
    :rtype: bool
    """
    matching_messages_filter = lambda q: q.where("origin.origin_id", "==", message.origin.origin_id)
    matching_messages = engagement_db.get_messages(firestore_query_filter=matching_messages_filter)
    assert len(matching_messages) < 2

    return len(matching_messages) > 0


<<<<<<< HEAD
def _ensure_engagement_db_has_message(engagement_db, message, message_origin_details, dry_run):
=======
def _ensure_engagement_db_has_message(engagement_db, message_with_origin_details):
>>>>>>> d371b39c
    """
    Ensures that the given message exists in an engagement database.

    This function will only write to the database if a message with the same origin_id doesn't already exist in the
    database.

    :param engagement_db: Engagement database to use.
    :type engagement_db: engagement_database.EngagementDatabase
<<<<<<< HEAD
    :param message: Message to make sure exists in the engagement database.
    :type message: engagement_database.data_models.Message
    :param message_origin_details: Message origin details, to be logged in the HistoryEntryOrigin.details.
    :type message_origin_details: dict
    :param dry_run: Whether to perform a dry run.
    :type dry_run: bool
=======
    :param message_with_origin_details: Tuple of message to make sure exists in the engagement database and message origin details, 
                                        to be logged in the HistoryEntryOrigin.details.
    :type message_with_origin_details: (engagement_database.data_models.Message, dict)
>>>>>>> d371b39c
    :return: Sync event.
    :rtype: str
    """
    message, message_origin_details = message_with_origin_details
    if _engagement_db_has_message(engagement_db, message):
        log.debug(f"Message already in engagement database")
        return GoogleFormSyncEvents.MESSAGE_ALREADY_IN_ENGAGEMENT_DB

    log.debug(f"Adding message to engagement database dataset {message.dataset}...")
    if not dry_run:
        engagement_db.set_message(
            message,
            HistoryEntryOrigin(origin_name="Google Form -> Database Sync", details=message_origin_details)
        )
    return GoogleFormSyncEvents.ADD_MESSAGE_TO_ENGAGEMENT_DB


def _sync_google_form_to_engagement_db(google_form_client, engagement_db, form_config, uuid_table, cache=None, dry_run=False):
    """
    Syncs a Google Form to an engagement database.

    Adds an engagement database message for every answer to a question specified in the form_config.

    :param google_form_client: Google forms client to use to download the form and responses.
    :type google_form_client: src.google_form_to_engagement_db.google_forms_client.GoogleFormsClient
    :param engagement_db: Engagement database to sync the Google Form to.
    :type engagement_db: engagement_database.EngagementDatabase
    :param form_config: Configuration for the form to sync.
    :type form_config: src.google_form_to_engagement_db.configuration.GoogleFormToEngagementDBConfiguration
    :param uuid_table: UUID table to use to de-identify contact urns.
    :type uuid_table: id_infrastructure.firestore_uuid_table.FirestoreUuidTable
    :param cache: Cache to use, or None. If None, downloads all form responses. If a cache is specified, only fetches
                  responses last submitted after this function was last run.
    :type cache: src.common.cache.Cache | None
    :param dry_run: Whether to perform a dry run.
    :type dry_run: bool
    :return: sync_stats
    :rtype: src.google_form_to_engagement_db.sync_stats.GoogleFormToEngagementDBSyncStats
    """
    log.info(f"Downloading structure of form {form_config.form_id}...")
    form = google_form_client.get_form(form_config.form_id)

    log.info(f"Validating question configurations...")
    _validate_configuration_against_form_structure(form, form_config)

    log.info("Linking question ids to the form configuration...")
    question_title_to_engagement_db_dataset = dict()
    for question_config in form_config.question_configurations:
        for question_title in question_config.question_titles:
            question_title_to_engagement_db_dataset[question_title] = question_config.engagement_db_dataset

    question_id_to_engagement_db_dataset, question_title_to_question_id = dict(), dict()
    participant_id_question_id = None
    for item in form["items"]:            
        if "questionItem" in item:
            question_id, question_title = item["questionItem"]["question"]["questionId"], item["title"]
            if question_title in question_title_to_engagement_db_dataset:
                engagement_db_dataset = question_title_to_engagement_db_dataset[question_title]
                question_id_to_engagement_db_dataset[question_id] = engagement_db_dataset
                question_title_to_question_id[question_title] = question_id

            if form_config.participant_id_configuration is not None and \
                    question_title == form_config.participant_id_configuration.question_title:
                participant_id_question_id = question_id
        
        # Question group - a group of questions that all share the same set of possible answers 
        # (for example, a grid of ratings from 1 to 5).
        elif "questionGroupItem" in item:
            for question in item["questionGroupItem"]["questions"]:
                question_id, question_title = question["questionId"], question["rowQuestion"]["title"]
                if question_title in question_title_to_engagement_db_dataset:
                    engagement_db_dataset = question_title_to_engagement_db_dataset[question_title]
                    question_id_to_engagement_db_dataset[question_id] = engagement_db_dataset
                    question_title_to_question_id[question_title] = question_id

    # Download responses
    last_seen_response_time = None if cache is None else cache.get_date_time(form_config.form_id)
    responses = google_form_client.get_form_responses(
        form_config.form_id, submitted_after_exclusive=last_seen_response_time
    )
    log.info(f"Downloaded {len(responses)} response(s)")

    # Process each response and ensure its answers are all in the engagement database.
    responses.sort(key=lambda resp: resp["lastSubmittedTime"])
    sync_stats = GoogleFormToEngagementDBSyncStats()
    for i, response in enumerate(responses):
        question_id_to_engagement_db_message, question_id_to_message_origin_details = dict(), dict()
        log.info(f"Processing response {i + 1}/{len(responses)}...")
        sync_stats.add_event(GoogleFormSyncEvents.READ_RESPONSE_FROM_GOOGLE_FORM)

        participant_id_type = None
        if form_config.participant_id_configuration is not None:
            participant_id_type = form_config.participant_id_configuration.id_type
        participant_uuid = _get_participant_uuid_for_response(
            response, participant_id_type, participant_id_question_id, uuid_table, form_config
        )

        answers = response["answers"].values()
        for j, answer in enumerate(answers):
            log.info(f"Processing answer {j + 1}/{len(answers)} for response {i + 1}/{len(responses)}...")
            if answer["questionId"] == participant_id_question_id:
                log.info(f"This answer is to the participant id question, skipping")
                continue

            sync_stats.add_event(GoogleFormSyncEvents.READ_ANSWER_FROM_RESPONSE)
            if answer["questionId"] not in question_id_to_engagement_db_dataset:
                log.info(f"This answer is to question {answer['questionId']}, which isn't configured in this sync")
                continue

            engagement_db_message = _form_answer_to_engagement_db_message(
                answer, form_config.form_id, response, participant_uuid, question_id_to_engagement_db_dataset
            )
            engagement_db_message_origin_details = {
                "formId": form_config.form_id,
                "answer": answer,
            }
            question_id_to_engagement_db_message[answer["questionId"]] = (engagement_db_message, engagement_db_message_origin_details)

        for question_config in form_config.question_configurations:
            assert len(question_config.question_titles) > 0
            if len(question_config.question_titles) == 1:
                question_id = question_title_to_question_id[question_config.question_titles[0]]
                if question_id not in question_id_to_engagement_db_message:
                    continue
                message_with_origin_details = question_id_to_engagement_db_message[question_id]
            else:
                list_of_messages_with_origin_details = []
                for question_title in question_config.question_titles:
                    question_id = question_title_to_question_id[question_title]
                    if question_id not in question_id_to_engagement_db_message:
                        continue
<<<<<<< HEAD
                    messages.append(question_id_to_engagement_db_message[question_id])
                    messages_origin_details.append(question_id_to_message_origin_details[question_id])
                if len(messages) == 0:
                    continue
                elif len(messages) == 1:
                    [message], [message_origin_details] = messages, messages_origin_details
                else:
                    message, message_origin_details = _merge_engagement_db_messages(messages, messages_origin_details, question_config.answers_delimeter)

            sync_event = _ensure_engagement_db_has_message(engagement_db, message, message_origin_details, dry_run)
=======
                    list_of_messages_with_origin_details.append(question_id_to_engagement_db_message[question_id])

                if len(list_of_messages_with_origin_details) == 0:
                    continue
                elif len(list_of_messages_with_origin_details) == 1:
                    message_with_origin_details = list_of_messages_with_origin_details[0]
                else:
                    message_with_origin_details = _merge_engagement_db_messages(list_of_messages_with_origin_details, question_config.answers_delimeter)

            sync_event = _ensure_engagement_db_has_message(engagement_db, message_with_origin_details)
>>>>>>> d371b39c
            sync_stats.add_event(sync_event)

        if not dry_run and cache is not None:
            if i == len(responses) - 1 or \
                    isoparse(responses[i + 1]["lastSubmittedTime"]) > isoparse(response["lastSubmittedTime"]):
                cache.set_date_time(form_config.form_id, isoparse(response["lastSubmittedTime"]))

    return sync_stats


def _sync_google_form_source_to_engagement_db(google_cloud_credentials_file_path, form_source, engagement_db,
                                              uuid_table, cache=None, dry_run=False):
    """
    Syncs a Google Form source to an engagement database.

    :param google_cloud_credentials_file_path: Path to the Google Cloud service account credentials file to use to
                                               download Google Form credentials.
    :type google_cloud_credentials_file_path: str
    :param form_source: Configuration for the Google Form to sync.
    :type form_source: src.google_form_to_engagement_db.configuration.GoogleFormSource
    :param engagement_db: Engagement database to sync
    :type engagement_db: engagement_database.EngagementDatabase
    :param uuid_table: UUID table to use to de-identify contact urns.
    :type uuid_table: id_infrastructure.firestore_uuid_table.FirestoreUuidTable
    :param cache: Cache to use, or None. If None, downloads all form responses. If a cache is specified, only fetches
                  responses last submitted after this function was last run.
    :type cache: src.common.cache.Cache | None
    :param dry_run: Whether to perform a dry run.
    :type dry_run: bool
    :return: sync_stats
    :rtype: src.google_form_to_engagement_db.sync_stats.GoogleFormToEngagementDBSyncStats
    """
    google_form_client = form_source.google_form_client.init_google_forms_client(google_cloud_credentials_file_path)
    return _sync_google_form_to_engagement_db(google_form_client, engagement_db, form_source.sync_config, uuid_table, cache, dry_run)


def sync_google_form_sources_to_engagement_db(google_cloud_credentials_file_path, form_sources, engagement_db,
                                              uuid_table, cache_path=None, dry_run=False):
    """
    Syncs Google Forms to an engagement database.

    :param google_cloud_credentials_file_path: Path to the Google Cloud service account credentials file to use to
                                               download Google Form credentials.
    :type google_cloud_credentials_file_path: str
    :param form_sources: Configuration for the Google Forms to sync.
    :type form_sources: list of src.google_form_to_engagement_db.configuration.GoogleFormSource
    :param engagement_db: Engagement database to sync
    :type engagement_db: engagement_database.EngagementDatabase
    :param uuid_table: UUID table to use to de-identify contact urns.
    :type uuid_table: id_infrastructure.firestore_uuid_table.FirestoreUuidTable
    :param cache_path: Path to a directory to use to cache results needed for incremental operation.
                       If None, runs in non-incremental mode.
    :type cache_path: str | None
    :param dry_run: Whether to perform a dry run.
    :type dry_run: bool
    """
    cache = None
    if cache_path is not None:
        cache = Cache(cache_path)

    form_id_to_sync_stats = OrderedDict()
    all_sync_stats = GoogleFormToEngagementDBSyncStats()
    for i, form_source in enumerate(form_sources):
        log.info(f"Processing form configuration {i + 1}/{len(form_sources)}...")
        form_id = form_source.sync_config.form_id
        sync_stats = _sync_google_form_source_to_engagement_db(
            google_cloud_credentials_file_path, form_source, engagement_db, uuid_table, cache, dry_run
        )
        form_id_to_sync_stats[form_id] = sync_stats
        all_sync_stats.add_stats(sync_stats)

    for form_id, sync_stats in form_id_to_sync_stats.items():
        log.info(f"Summary of actions for Google Form '{form_id}':")
        sync_stats.print_summary()

    log.info(f"Summary of actions for all Google Forms:")
    all_sync_stats.print_summary()<|MERGE_RESOLUTION|>--- conflicted
+++ resolved
@@ -183,33 +183,6 @@
     )
 
 
-<<<<<<< HEAD
-def _all_equal(iterable):
-    """Checks if all elements in an iterable are identical"""
-    iterator = iter(iterable)
-    try:
-        first_item = next(iterator)
-    except StopIteration:
-        return True
-    return all(first_item == x for x in iterator)
-
-
-def _merge_engagement_db_messages(messages, messages_origin_details, answers_delimeter):
-    assert len(messages) > 1
-
-    messages_participant_uuids = [msg.participant_uuid for msg in messages]
-    assert _all_equal(messages_participant_uuids)
-    participant_uuid=messages_participant_uuids[0]
-
-    messages_datasets = [msg.dataset for msg in messages]
-    assert _all_equal(messages_datasets)
-    dataset=messages_datasets[0]
-
-    text = f"{answers_delimeter}".join([msg.text for msg in messages])
-    timestamp = sorted([msg.timestamp for msg in messages])[-1]
-    origin_id=[msg.origin.origin_id for msg in messages]
-
-=======
 def _merge_engagement_db_messages(messages_with_origin_details, answers_delimeter):
     assert len(messages_with_origin_details) > 1
 
@@ -230,7 +203,6 @@
         assert msg.dataset == dataset and not None
 
     text, timestamp = answers_delimeter.join(texts), sorted(timestamps)[-1]
->>>>>>> d371b39c
     message = Message(
         participant_uuid=participant_uuid,
         text=text,
@@ -272,11 +244,7 @@
     return len(matching_messages) > 0
 
 
-<<<<<<< HEAD
-def _ensure_engagement_db_has_message(engagement_db, message, message_origin_details, dry_run):
-=======
-def _ensure_engagement_db_has_message(engagement_db, message_with_origin_details):
->>>>>>> d371b39c
+def _ensure_engagement_db_has_message(engagement_db, message_with_origin_details, dry_run):
     """
     Ensures that the given message exists in an engagement database.
 
@@ -285,18 +253,12 @@
 
     :param engagement_db: Engagement database to use.
     :type engagement_db: engagement_database.EngagementDatabase
-<<<<<<< HEAD
     :param message: Message to make sure exists in the engagement database.
     :type message: engagement_database.data_models.Message
     :param message_origin_details: Message origin details, to be logged in the HistoryEntryOrigin.details.
     :type message_origin_details: dict
     :param dry_run: Whether to perform a dry run.
     :type dry_run: bool
-=======
-    :param message_with_origin_details: Tuple of message to make sure exists in the engagement database and message origin details, 
-                                        to be logged in the HistoryEntryOrigin.details.
-    :type message_with_origin_details: (engagement_database.data_models.Message, dict)
->>>>>>> d371b39c
     :return: Sync event.
     :rtype: str
     """
@@ -428,18 +390,6 @@
                     question_id = question_title_to_question_id[question_title]
                     if question_id not in question_id_to_engagement_db_message:
                         continue
-<<<<<<< HEAD
-                    messages.append(question_id_to_engagement_db_message[question_id])
-                    messages_origin_details.append(question_id_to_message_origin_details[question_id])
-                if len(messages) == 0:
-                    continue
-                elif len(messages) == 1:
-                    [message], [message_origin_details] = messages, messages_origin_details
-                else:
-                    message, message_origin_details = _merge_engagement_db_messages(messages, messages_origin_details, question_config.answers_delimeter)
-
-            sync_event = _ensure_engagement_db_has_message(engagement_db, message, message_origin_details, dry_run)
-=======
                     list_of_messages_with_origin_details.append(question_id_to_engagement_db_message[question_id])
 
                 if len(list_of_messages_with_origin_details) == 0:
@@ -449,8 +399,7 @@
                 else:
                     message_with_origin_details = _merge_engagement_db_messages(list_of_messages_with_origin_details, question_config.answers_delimeter)
 
-            sync_event = _ensure_engagement_db_has_message(engagement_db, message_with_origin_details)
->>>>>>> d371b39c
+            sync_event = _ensure_engagement_db_has_message(engagement_db, message_with_origin_details, dry_run)
             sync_stats.add_event(sync_event)
 
         if not dry_run and cache is not None:

import csv

from core_data_modules.cleaners import Codes
from core_data_modules.logging import Logger
from core_data_modules.traced_data.io import TracedDataCSVIO
from core_data_modules.util import IOUtils

from src.engagement_db_to_analysis.column_view_conversion import analysis_dataset_configs_to_column_configs

log = Logger(__name__)


def export_production_file(traced_data_iterable, analysis_config, export_path):
    """
    Exports a column-view TracedData to a production file.

    The production file contains the participant uuid and all the raw_datasets only.

    :param traced_data_iterable: Data to export.
    :type traced_data_iterable: iterable of core_data_modules.traced_data.TracedData
    :param analysis_config: Configuration for the export.
    :type analysis_config: src.engagement_db_to_analysis.configuration.AnalysisConfiguration
    :param export_path: Path to export the file to.
    :type export_path: str
    """
    log.info(f"Exporting production file to '{export_path}'...")
    IOUtils.ensure_dirs_exist_for_file(export_path)
    with open(export_path, "w") as f:
        headers = ["participant_uuid", "timestamp"] + [c.raw_dataset for c in analysis_config.dataset_configurations]
        TracedDataCSVIO.export_traced_data_iterable_to_csv(traced_data_iterable, f, headers)


<<<<<<< HEAD
def _get_analysis_file_headers(column_configs, pipeline_config):
=======
def _get_analysis_file_headers(column_configs, export_timestamps=False):
>>>>>>> 0a46201a
    """
    Gets the headers for an analysis file.

    The headers are:
     - "participant_uuid"
     - "consent_withdrawn"
     - Membership_group e.g "listening_group" - Optional
     - Labels for each normal code scheme, in matrix format e.g. "age:25", "s01e01:healthcare".
     - Raw messages for each dataset.

    :param column_configs: Column configurations to use to derive the headers.
    :type column_configs: list of core_data_modules.analysis.analysis_utils.AnalysisConfiguration
    :return: Analysis file headers.
    :rtype: list of str
    :param pipeline_config: Pipeline configuration.
    :type pipeline_config: PipelineConfiguration
    """
    headers = ["participant_uuid", "consent_withdrawn"]
    if export_timestamps:
        headers.append("timestamp")

    if pipeline_config.membership_group_configuration is not None:
        for membership_group in pipeline_config.membership_group_configuration.membership_group_csv_urls.keys():
            headers.append(membership_group)

    for config in column_configs:
        # Add headers for each label in this column's code scheme, in matrix format e.g. "age:25", "s01e01:healthcare"
        for code in config.code_scheme.codes:
            headers.append(f"{config.dataset_name}:{code.string_value}")

        # Add the raw field to the headers.
        # If we've already seen this raw_field, move it to the end of the headers added so far so that the raw fields
        # always appear after their respective code schemes e.g. county labels, constituency labels, raw location.
        if config.raw_field in headers:
            headers.remove(config.raw_field)
        headers.append(config.raw_field)

    return headers


<<<<<<< HEAD
def _get_analysis_file_row(column_view_td, column_configs, pipeline_config):
=======
def _get_analysis_file_row(column_view_td, column_configs, export_timestamps=False):
>>>>>>> 0a46201a
    """
    Gets a row of an analysis file from a Traced Data object in column-view format

    :param column_view_td: Traced Data object to produce the row for.
    :type column_view_td: core_data_modules.traced_data.TracedData
    :param column_configs: Column configurations to use to get the data.
    :type column_configs: list of core_data_modules.analysis.analysis_utils.AnalysisConfiguration
    :return: Dictionary representing a row of an analysis file
    :rtype: dict
    :param pipeline_config: Pipeline configuration.
    :type pipeline_config: PipelineConfiguration
    """
    row = {
        "participant_uuid": column_view_td["participant_uuid"],
        "consent_withdrawn": column_view_td["consent_withdrawn"]
    }

<<<<<<< HEAD
    if pipeline_config.membership_group_configuration is not None:
        for membership_group in pipeline_config.membership_group_configuration.membership_group_csv_urls.keys():
            row[membership_group] = column_view_td[membership_group]
=======
    if export_timestamps:
        row["timestamp"] = column_view_td["timestamp"]
>>>>>>> 0a46201a

    for config in column_configs:
        # Raw field
        row[config.raw_field] = column_view_td[config.raw_field]

        # Labels, in matrix config
        td_code_ids = [label["CodeID"] for label in column_view_td[config.coded_field]]
        for code in config.code_scheme.codes:
            if code.code_id in td_code_ids:
                row[f"{config.dataset_name}:{code.string_value}"] = Codes.MATRIX_1
            else:
                row[f"{config.dataset_name}:{code.string_value}"] = Codes.MATRIX_0

    return row


<<<<<<< HEAD
def export_analysis_file(traced_data_iterable, pipeline_config, export_path):
=======
def export_analysis_file(traced_data_iterable, analysis_dataset_configurations, export_path, export_timestamps=False):
>>>>>>> 0a46201a
    """
    Exports a column-view TracedData to a csv for analysis.

    This csv contains the participant uuids, raw responses, and assigned labels in matrix format.

    :param traced_data_iterable: Data to export.
    :type traced_data_iterable: iterable of core_data_modules.traced_data.TracedData
    :pipeline_config: pipeline configuration module
    :type PIPELINE_CONFIGURATION:
    :param export_path: Path to export the file to.
    :type export_path: str
    """
    log.info(f"Exporting analysis file to '{export_path}'...")

    column_configs = analysis_dataset_configs_to_column_configs(pipeline_config.analysis.dataset_configurations)

    IOUtils.ensure_dirs_exist_for_file(export_path)
    with open(export_path, "w") as f:
<<<<<<< HEAD
        headers = _get_analysis_file_headers(column_configs, pipeline_config)
=======
        headers = _get_analysis_file_headers(column_configs, export_timestamps)
>>>>>>> 0a46201a
        writer = csv.DictWriter(f, fieldnames=headers)
        writer.writeheader()

        for td in traced_data_iterable:
<<<<<<< HEAD
            row = _get_analysis_file_row(td, column_configs, pipeline_config)
=======
            row = _get_analysis_file_row(td, column_configs, export_timestamps)
>>>>>>> 0a46201a
            writer.writerow(row)<|MERGE_RESOLUTION|>--- conflicted
+++ resolved
@@ -30,11 +30,8 @@
         TracedDataCSVIO.export_traced_data_iterable_to_csv(traced_data_iterable, f, headers)
 
 
-<<<<<<< HEAD
-def _get_analysis_file_headers(column_configs, pipeline_config):
-=======
-def _get_analysis_file_headers(column_configs, export_timestamps=False):
->>>>>>> 0a46201a
+
+def _get_analysis_file_headers(pipeline_config, export_timestamps=False):
     """
     Gets the headers for an analysis file.
 
@@ -44,13 +41,12 @@
      - Membership_group e.g "listening_group" - Optional
      - Labels for each normal code scheme, in matrix format e.g. "age:25", "s01e01:healthcare".
      - Raw messages for each dataset.
-
-    :param column_configs: Column configurations to use to derive the headers.
-    :type column_configs: list of core_data_modules.analysis.analysis_utils.AnalysisConfiguration
+    
+    :param pipeline_config: Pipeline configuration to derive the headers from.
+    :type pipeline_config: PipelineConfiguration
     :return: Analysis file headers.
     :rtype: list of str
-    :param pipeline_config: Pipeline configuration.
-    :type pipeline_config: PipelineConfiguration
+
     """
     headers = ["participant_uuid", "consent_withdrawn"]
     if export_timestamps:
@@ -59,7 +55,8 @@
     if pipeline_config.membership_group_configuration is not None:
         for membership_group in pipeline_config.membership_group_configuration.membership_group_csv_urls.keys():
             headers.append(membership_group)
-
+    
+    column_configs = analysis_dataset_configs_to_column_configs(pipeline_config.analysis.dataset_configurations)
     for config in column_configs:
         # Add headers for each label in this column's code scheme, in matrix format e.g. "age:25", "s01e01:healthcare"
         for code in config.code_scheme.codes:
@@ -75,36 +72,31 @@
     return headers
 
 
-<<<<<<< HEAD
-def _get_analysis_file_row(column_view_td, column_configs, pipeline_config):
-=======
-def _get_analysis_file_row(column_view_td, column_configs, export_timestamps=False):
->>>>>>> 0a46201a
+def _get_analysis_file_row(column_view_td, pipeline_config, export_timestamps=False):
     """
     Gets a row of an analysis file from a Traced Data object in column-view format
 
     :param column_view_td: Traced Data object to produce the row for.
     :type column_view_td: core_data_modules.traced_data.TracedData
-    :param column_configs: Column configurations to use to get the data.
-    :type column_configs: list of core_data_modules.analysis.analysis_utils.AnalysisConfiguration
+    :param pipeline_config: Pipeline configuration.
+    :type pipeline_config: PipelineConfiguration
     :return: Dictionary representing a row of an analysis file
     :rtype: dict
-    :param pipeline_config: Pipeline configuration.
-    :type pipeline_config: PipelineConfiguration
     """
+    
+    column_configs = analysis_dataset_configs_to_column_configs(pipeline_config.analysis.dataset_configurations)
+
     row = {
         "participant_uuid": column_view_td["participant_uuid"],
         "consent_withdrawn": column_view_td["consent_withdrawn"]
     }
 
-<<<<<<< HEAD
     if pipeline_config.membership_group_configuration is not None:
         for membership_group in pipeline_config.membership_group_configuration.membership_group_csv_urls.keys():
             row[membership_group] = column_view_td[membership_group]
-=======
+    
     if export_timestamps:
         row["timestamp"] = column_view_td["timestamp"]
->>>>>>> 0a46201a
 
     for config in column_configs:
         # Raw field
@@ -121,11 +113,7 @@
     return row
 
 
-<<<<<<< HEAD
-def export_analysis_file(traced_data_iterable, pipeline_config, export_path):
-=======
-def export_analysis_file(traced_data_iterable, analysis_dataset_configurations, export_path, export_timestamps=False):
->>>>>>> 0a46201a
+def export_analysis_file(traced_data_iterable, pipeline_config, export_path, export_timestamps=False):
     """
     Exports a column-view TracedData to a csv for analysis.
 
@@ -140,22 +128,12 @@
     """
     log.info(f"Exporting analysis file to '{export_path}'...")
 
-    column_configs = analysis_dataset_configs_to_column_configs(pipeline_config.analysis.dataset_configurations)
-
     IOUtils.ensure_dirs_exist_for_file(export_path)
     with open(export_path, "w") as f:
-<<<<<<< HEAD
-        headers = _get_analysis_file_headers(column_configs, pipeline_config)
-=======
-        headers = _get_analysis_file_headers(column_configs, export_timestamps)
->>>>>>> 0a46201a
+        headers = _get_analysis_file_headers(pipeline_config,  export_timestamps)
         writer = csv.DictWriter(f, fieldnames=headers)
         writer.writeheader()
 
         for td in traced_data_iterable:
-<<<<<<< HEAD
-            row = _get_analysis_file_row(td, column_configs, pipeline_config)
-=======
-            row = _get_analysis_file_row(td, column_configs, export_timestamps)
->>>>>>> 0a46201a
+            row = _get_analysis_file_row(td, pipeline_config, export_timestamps)
             writer.writerow(row)
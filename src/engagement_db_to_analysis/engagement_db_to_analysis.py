--- conflicted
+++ resolved
@@ -5,11 +5,8 @@
 from core_data_modules.traced_data import TracedData, Metadata
 
 from src.engagement_db_to_analysis.cache import AnalysisCache
-<<<<<<< HEAD
 from src.engagement_db_to_analysis.traced_data_filters import filter_messages, filter_individuals
-=======
-from src.engagement_db_to_analysis.traced_data_filters import filter_messages
->>>>>>> e3fda988
+
 
 log = Logger(__name__)
 
@@ -178,12 +175,9 @@
     messages_td = _convert_messages_to_traced_data(user, messages_map)
 
     messages_td = filter_messages(user, messages_td, pipeline_config)
-<<<<<<< HEAD
 
     individuals_td = _fold_messages_by_uid(user, messages_td)
 
     individuals_td = filter_individuals(user, individuals_td, pipeline_config)
-=======
->>>>>>> e3fda988
 
     return individuals_td
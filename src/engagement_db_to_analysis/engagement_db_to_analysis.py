from dateutil.parser import isoparse

from core_data_modules.logging import Logger
from core_data_modules.util import TimeUtils
from core_data_modules.traced_data import TracedData, Metadata

from src.engagement_db_to_analysis.cache import AnalysisCache
from src.engagement_db_to_analysis.traced_data_filters import filter_messages, filter_individuals


log = Logger(__name__)

# Todo move to Pipeline Infrastructure
def serialise_message(msg):
    msg = msg.to_dict()
    msg["timestamp"] = msg["timestamp"].isoformat()
    msg["last_updated"] = msg["last_updated"].isoformat()

    return msg


def _get_project_messages_from_engagement_db(analysis_configurations, engagement_db, cache_path):
    """

    Downloads project messages from engagement database. It performs a full download if there is no previous export and
    incrementally otherwise.

    :param analysis_config: Analysis dataset configuration in pipeline configuration module.
    :type analysis_config: pipeline_config.analysis_config
    :param engagement_db: Engagement database to download the messages from.
    :type engagement_db: engagement_database.EngagementDatabase
    :param cache_path: Directory to use for the fetch cache, containing engagement_db dataset files and a timestamp generated from a previous run.
    :type cache_path: str
    :return: engagement_db_dataset_messages_map of engagement_db_dataset to list of messages.
    :rtype: dict of str -> list of Message
    """

    log.info(f"Initialising EngagementAnalysisCache at '{cache_path}'")
    cache = AnalysisCache(cache_path)

    engagement_db_dataset_messages_map = {}  # of engagement_db_dataset to list of messages
    for config in analysis_configurations:
        for engagement_db_dataset in config.engagement_db_datasets:

            messages = []
            latest_message_timestamp = cache.get_latest_message_timestamp(engagement_db_dataset)
            if latest_message_timestamp is not None:
                log.info(f"Performing incremental download for {engagement_db_dataset} messages...")

                # Download messages that have been updated/created after the previous run
                incremental_messages_filter = lambda q: q \
                    .where("dataset", "==", engagement_db_dataset) \
                    .where("last_updated", ">", latest_message_timestamp)

                messages.extend(
                    serialise_message(msg) for msg in engagement_db.get_messages(filter=incremental_messages_filter))

                # Check and remove cache messages that have been ws corrected after the previous run
                ws_corrected_messages_filter = lambda q: q \
                    .where("previous_datasets", "array_contains", engagement_db_dataset) \
                    .where("last_updated", ">", latest_message_timestamp)

                ws_corrected_messages = engagement_db.get_messages(filter=ws_corrected_messages_filter)

                cache_messages = cache.get_previous_export_messages(engagement_db_dataset)
                for msg in cache_messages:
                    if msg["message_id"] in {msg.message_id for msg in ws_corrected_messages}:
                        continue
                    messages.append(msg)

            else:
                log.warning(f"Performing a full download for {engagement_db_dataset} messages...")

                full_download_filter = lambda q: q \
                    .where("dataset", "==", engagement_db_dataset)

                messages.extend(
                    serialise_message(msg) for msg in engagement_db.get_messages(filter=full_download_filter))

            engagement_db_dataset_messages_map[engagement_db_dataset] = messages

            # Update latest_message_timestamp
            for msg in messages:
                msg_last_updated = isoparse(msg["last_updated"])
                if latest_message_timestamp is None or msg_last_updated > latest_message_timestamp:
                    latest_message_timestamp = msg_last_updated

            # Export latest message timestamp to cache
            if latest_message_timestamp is not None or len(messages) > 0:
                cache.set_latest_message_timestamp(engagement_db_dataset, latest_message_timestamp)

            # Export project engagement_dataset files
            cache.export_engagement_db_dataset(engagement_db_dataset, messages)

    return engagement_db_dataset_messages_map

def _convert_messages_to_traced_data(user, messages_map):
    """
    Converts messages dict objects to TracedData objects.

<<<<<<< HEAD
    :param user: identifier of user running the pipeline.
=======
    :param user: Identifier of user running the pipeline.
>>>>>>> c01bb0df
    :type user: str
    :param messages_map: Dict containing messages data.
    :type messages_map: dict
    :return: A list of Traced data message objects.
    :type: list of Traced data
    """

    messages_traced_data = []
    for engagement_db_dataset in messages_map:

        engagement_db_dataset_messages = messages_map[engagement_db_dataset]
        for msg in engagement_db_dataset_messages:
            messages_traced_data.append(
                TracedData(msg, Metadata(user, Metadata.get_call_location(), TimeUtils.utc_now_as_iso_string())))

    log.info(f"Converted {len(messages_traced_data)} raw messages to TracedData")

    return messages_traced_data

<<<<<<< HEAD
def _fold_messages_by_uid(user, message_traced_data):
    """
    Groups Messages TracedData objects into individual TracedData objects.

    :param user: identifier of user running the pipeline.
    :type user: str
    :param message_traced_data: Messages TracedData objects to group.
    :type message_traced_data: list of TracedData
    :return: individual TracedData objects.
    :rtype: list of individual TracedData objects.
    """

    individuals_td = []
    individuals_uids = set()  # for uid lookup
    for message_td in message_traced_data:

        participant_uuid = message_td["participant_uuid"]
        update_key = message_td["dataset"]

        # Check if we already have the participant traced data in individuals
        if message_td["participant_uuid"] in individuals_uids:

            # if it exists
            # update the existing individual traced data with the message_td
            for ind_td in individuals_td:
                if ind_td["participant_uuid"] == participant_uuid:
                    if update_key in ind_td.keys():
                        ind_td[update_key].append(message_td)
                    else:
                        ind_td.append_data({update_key:[message_td.serialize()]},
                                           Metadata(user,
                                                    Metadata.get_call_location(), TimeUtils.utc_now_as_iso_string()))
        else:

            # if it does not exists
            # 1. create an individual traced data for this uid
            ind_dict = {"participant_uuid": participant_uuid}
            ind_td = TracedData(ind_dict, Metadata(user,
                                                   Metadata.get_call_location(), TimeUtils.utc_now_as_iso_string()))

            # 2. update the individual traced data with the message_td
            ind_td.append_data({update_key: [message_td.serialize()]},
                               Metadata(user, Metadata.get_call_location(), TimeUtils.utc_now_as_iso_string()))

            individuals_td.append(ind_td)
            individuals_uids.add(participant_uuid)

    return  individuals_td
=======
def _fold_messages_by_uid(user, messages_traced_data):
    """
    Groups Messages TracedData objects into Individual TracedData objects.

    :param user: Identifier of user running the pipeline.
    :type user: str
    :param messages_traced_data: Messages TracedData objects to group.
    :type messages_traced_data: list of TracedData
    :return: Individual TracedData objects.
    :rtype: dict of uid -> individual TracedData objects.
    """

    participants_traced_data_map = {}
    for message in messages_traced_data:
        participant_uuid = message["participant_uuid"]
        message_dataset = message["dataset"]

        if message["participant_uuid"] not in participants_traced_data_map.keys():

            participant_td = TracedData({message_dataset: [message.serialize()]},
                                        Metadata(user, Metadata.get_call_location(), TimeUtils.utc_now_as_iso_string()))
            participants_traced_data_map[participant_uuid] = participant_td

        else:

            if message_dataset in participants_traced_data_map[participant_uuid].keys():
                message_dataset_map = participants_traced_data_map[participant_uuid].get(message_dataset)
                message_dataset_map_copy = message_dataset_map.copy()
                message_dataset_map_copy.append(message.serialize())

                participants_traced_data_map[participant_uuid].append_data({message_dataset: message_dataset_map_copy},
                                                                       Metadata(user, Metadata.get_call_location(),
                                                                                TimeUtils.utc_now_as_iso_string()))
            else:
                participants_traced_data_map[participant_uuid].append_data({message_dataset: [message.serialize()]},
                                        Metadata(user,
                                                 Metadata.get_call_location(),
                                                 TimeUtils.utc_now_as_iso_string()))
    return  participants_traced_data_map
>>>>>>> c01bb0df

def generate_analysis_files(user, pipeline_config, engagement_db, engagement_db_datasets_cache_dir):

    messages_map = _get_project_messages_from_engagement_db(pipeline_config.analysis_config, engagement_db,
                                               engagement_db_datasets_cache_dir)

    messages_traced_data = _convert_messages_to_traced_data(user, messages_map)

    messages_traced_data = filter_messages(user, messages_traced_data, pipeline_config)

    participants_traced_data_map = _fold_messages_by_uid(user, messages_traced_data)

<<<<<<< HEAD
    individuals_td = _fold_messages_by_uid(user, messages_td)

    individuals_td = filter_individuals(user, individuals_td, pipeline_config)

    return individuals_td
=======
    return participants_traced_data_map
>>>>>>> c01bb0df
<|MERGE_RESOLUTION|>--- conflicted
+++ resolved
@@ -98,11 +98,7 @@
     """
     Converts messages dict objects to TracedData objects.
 
-<<<<<<< HEAD
-    :param user: identifier of user running the pipeline.
-=======
     :param user: Identifier of user running the pipeline.
->>>>>>> c01bb0df
     :type user: str
     :param messages_map: Dict containing messages data.
     :type messages_map: dict
@@ -122,56 +118,6 @@
 
     return messages_traced_data
 
-<<<<<<< HEAD
-def _fold_messages_by_uid(user, message_traced_data):
-    """
-    Groups Messages TracedData objects into individual TracedData objects.
-
-    :param user: identifier of user running the pipeline.
-    :type user: str
-    :param message_traced_data: Messages TracedData objects to group.
-    :type message_traced_data: list of TracedData
-    :return: individual TracedData objects.
-    :rtype: list of individual TracedData objects.
-    """
-
-    individuals_td = []
-    individuals_uids = set()  # for uid lookup
-    for message_td in message_traced_data:
-
-        participant_uuid = message_td["participant_uuid"]
-        update_key = message_td["dataset"]
-
-        # Check if we already have the participant traced data in individuals
-        if message_td["participant_uuid"] in individuals_uids:
-
-            # if it exists
-            # update the existing individual traced data with the message_td
-            for ind_td in individuals_td:
-                if ind_td["participant_uuid"] == participant_uuid:
-                    if update_key in ind_td.keys():
-                        ind_td[update_key].append(message_td)
-                    else:
-                        ind_td.append_data({update_key:[message_td.serialize()]},
-                                           Metadata(user,
-                                                    Metadata.get_call_location(), TimeUtils.utc_now_as_iso_string()))
-        else:
-
-            # if it does not exists
-            # 1. create an individual traced data for this uid
-            ind_dict = {"participant_uuid": participant_uuid}
-            ind_td = TracedData(ind_dict, Metadata(user,
-                                                   Metadata.get_call_location(), TimeUtils.utc_now_as_iso_string()))
-
-            # 2. update the individual traced data with the message_td
-            ind_td.append_data({update_key: [message_td.serialize()]},
-                               Metadata(user, Metadata.get_call_location(), TimeUtils.utc_now_as_iso_string()))
-
-            individuals_td.append(ind_td)
-            individuals_uids.add(participant_uuid)
-
-    return  individuals_td
-=======
 def _fold_messages_by_uid(user, messages_traced_data):
     """
     Groups Messages TracedData objects into Individual TracedData objects.
@@ -211,7 +157,6 @@
                                                  Metadata.get_call_location(),
                                                  TimeUtils.utc_now_as_iso_string()))
     return  participants_traced_data_map
->>>>>>> c01bb0df
 
 def generate_analysis_files(user, pipeline_config, engagement_db, engagement_db_datasets_cache_dir):
 
@@ -224,12 +169,6 @@
 
     participants_traced_data_map = _fold_messages_by_uid(user, messages_traced_data)
 
-<<<<<<< HEAD
-    individuals_td = _fold_messages_by_uid(user, messages_td)
+    participants_traced_data_map = filter_individuals(user, participants_traced_data_map, pipeline_config)
 
-    individuals_td = filter_individuals(user, individuals_td, pipeline_config)
-
-    return individuals_td
-=======
-    return participants_traced_data_map
->>>>>>> c01bb0df
+    return participants_traced_data_map
--- conflicted
+++ resolved
@@ -59,10 +59,6 @@
 class AnalysisConfiguration:
     dataset_configurations: [AnalysisDatasetConfiguration]
     ws_correct_dataset_code_scheme: CodeScheme
-<<<<<<< HEAD
     traffic_labels: Optional[Iterable[TrafficLabel]] = None
-=======
-    # operator_configuration: Optional[OperatorDatasetConfiguration] = None
->>>>>>> 575406ae
     google_drive_upload: Optional[GoogleDriveUploadConfiguration] = None
     membership_group_configuration: Optional[MembershipGroupConfiguration] = None
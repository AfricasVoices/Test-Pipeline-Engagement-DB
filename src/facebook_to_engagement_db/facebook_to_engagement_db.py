from dateutil.parser import isoparse
import csv


from storage.google_cloud import google_cloud_utils
from social_media_tools.facebook import (FacebookClient, facebook_utils)
from core_data_modules.logging import Logger
from core_data_modules.util import IOUtils

from engagement_database.data_models import (Message, MessageDirections, MessageOrigin, MessageStatuses,
                                             HistoryEntryOrigin)

from src.facebook_to_engagement_db.cache import FacebookSyncCache


log = Logger(__name__)


def _facebook_comment_to_engagement_db_message(facebook_comment, dataset, origin_id, uuid_table):
    """
    Converts a Facebook comment to an engagement database message.

    :param facebook_comment: Dictionary containing the facebook comment data values.
    :type facebook_comment: dict
    :param dataset: Initial dataset to assign this message to in the engagement database.
    :type dataset: str
    :param origin_id: Origin id, for the comment origin field.
    :type origin_id: str
    :param uuid_table: UUID table to use to de-identify contact urns.
    :type uuid_table: id_infrastructure.firestore_uuid_table.FirestoreUuidTable
    :return: `facebook_comment` as an engagement db message.
    :rtype: engagement_database.data_models.Message
    """
    participant_uuid = uuid_table.data_to_uuid(facebook_comment["from"]["id"])
    channel_operator = 'facebook' #TODO move to core as a CONSTANT

    return Message(
        participant_uuid=participant_uuid,
        text=facebook_comment["message"],
        timestamp=isoparse(facebook_comment["created_time"]).isoformat(),
        direction=MessageDirections.IN,
        channel_operator=channel_operator,
        status=MessageStatuses.LIVE,
        dataset=dataset,
        labels=[],
        origin=MessageOrigin(
            origin_id=origin_id,
            origin_type="facebook"
        )
    )


def _engagement_db_has_message(engagement_db, message):
    """
    Checks if an engagement database contains a comment with the same origin id as the given comment.

    :param engagement_db: Engagement database to check for the comment.
    :type engagement_db: engagement_database.EngagementDatabase
    :param message: Comment to check for existence.
    :type message: engagement_database.data_models.Message
    :return: Whether a message with this text, timestamp, and participant_uuid exists in the engagement database.
    :rtype: bool
    """
    matching_messages_filter = lambda q: q.where("origin.origin_id", "==", message.origin.origin_id)
    matching_messages = engagement_db.get_messages(firestore_query_filter=matching_messages_filter)
    assert len(matching_messages) < 2

    return len(matching_messages) > 0


def _ensure_engagement_db_has_comment(engagement_db, facebook_comment, message_origin_details):
    """
    Ensures that the given facebook comment exists in an engagement database.
    This function will only write to the database if a message with the same origin_id doesn't already exist in the
    database.

    :param engagement_db: Engagement database to use.
    :type engagement_db: engagement_database.EngagementDatabase
    :param facebook_comment: Comment to make sure exists in the engagement database.
    :type facebook_comment: engagement_database.data_models.Message
    :param message_origin_details: Comment origin details, to be logged in the HistoryEntryOrigin.details.
    :type message_origin_details: dict
    """
    if _engagement_db_has_message(engagement_db, facebook_comment):
        log.debug(f"comment already in engagement database")
        return

    log.debug(f"Adding comment to engagement database")
    engagement_db.set_message(
        facebook_comment,
        HistoryEntryOrigin(origin_name="Facebook -> Database Sync", details=message_origin_details)
    )


def _get_facebook_post_ids(facebook_client, page_id, post_ids=None, search=None,):
    """
    Gets the ids of the target facebook posts to download comments from.
    Posts can be defined as a list of post_ids and/or a search object containing a search string and time range.

    :param facebook_client: Instance of facebook page to download the comments from.
    :type facebook_client: social_media_tools.facebook_client.FacebookClient
    :param page_id: Id of the page to download all the posts from.
    :type page_id: str
    :param post_id: Id of post to download the comments from.
    :type post_id: str
    :param search: Search parameters for downloading target comments
    :type search: dict containing match, start_date, end_date keys to their values.
    """
    combined_post_ids = []
    if post_ids is not None:
        combined_post_ids.extend(post_ids)

    if search is not None:
        # Download the posts in the time-range to search, and add those which contain the match string to the list
        # of post_ids to download comments from.
        posts_to_search = facebook_client.get_posts_published_by_page(
            page_id, fields=["message", "created_time"],
            created_after=search["start_date"], created_before=search["end_date"]
        )
        for post in posts_to_search:
            if "message" in post and search["match"] in post["message"] and post["id"] not in combined_post_ids:
                combined_post_ids.append(post["id"])

    return combined_post_ids


def _fetch_post_engagement_metrics(facebook_client, page_id, post, post_id, engagement_db_dataset):
    """
    Fetches engagement metrics for a facebook post.

    :param facebook_client: Instance of the facebook page to generate the post metrics from.
    :type facebook_client: social_media_tools.facebook_client.FacebookClient
    :param page_id: Id of the page with the post.
    :type page_id: str
    :param post: Post to generate engagement metrics from.
    :type post: dict.
    :param post_id: Id of post to download the comments from.
    :type post_id: str
    :param engagement_db_dataset: Engagement db dataset name for this post.
    :type engagement_db_dataset: str
    :return post_metrics: dict of post engagement metrics
    :rtype post_metrics: dict
    """

    post_engagement_metrics = facebook_client.get_metrics_for_post(post_id, ["post_impressions", "post_impressions_unique",
                                                                             "post_engaged_users",
                                                                             "post_reactions_by_type_total"]
                                                                   )
    post_metrics = {
        "Page ID": page_id,
        "Dataset": engagement_db_dataset,
        "Post URL": f"facebook.com/{post_id}",
        "Post Created Time": post["created_time"],
        "Post Text": post["message"],
        "Post Type": facebook_utils.clean_post_type(post),
        "Post Impressions": post_engagement_metrics["post_impressions"],
        "Unique Post Impressions": post_engagement_metrics["post_impressions_unique"],
        "Post Engaged Users": post_engagement_metrics["post_engaged_users"],
        "Total Comments": post["comments"]["summary"]["total_count"],
        "Visible (analysed) Comments": len(post_engagement_metrics),
        # post_reactions_by_type_total is a dict of reaction_type -> total, but we're only interested in
        # the total across all types, so sum all the values.
        "Reactions": sum(
            [type_total for type_total in post_engagement_metrics["post_reactions_by_type_total"].values()])
    }

    return post_metrics

def _export_facebook_metrics_csv(facebook_metrics, facebook_metrics_dir_path):
    """
    Exports a csv file with facebook metrics.

    :param facebook_metrics: List of dicts of post_ids ->  engagement metrics.
    :type facebook_metrics: list
    :param facebook_metrics_dir_path: Path to a directory to save facebook metrics CSV file.
    :type facebook_metrics_dir_path: str
    """

    IOUtils.ensure_dirs_exist(facebook_metrics_dir_path)
    headers = ["Page ID", "Dataset", "Post URL", "Post Created Time", "Post Text", "Post Type", "Post Impressions",
               "Unique Post Impressions", "Post Engaged Users", "Total Comments", "Visible (analysed) Comments",
               "Reactions"]

    if len(facebook_metrics) == 0:
        log.info("No Facebook posts detected, so don't write a metrics file.")
        return

    facebook_metrics.sort(key=lambda m: (m["Page ID"], m["Dataset"], m["Post Created Time"]))

    with open(f"{facebook_metrics_dir_path}/facebook_metrics.csv", "w") as f:
        writer = csv.DictWriter(f, fieldnames=headers, lineterminator="\n")
        writer.writeheader()
        for metric in facebook_metrics:
            writer.writerow(metric)


def _fetch_and_sync_facebook_to_engagement_db(google_cloud_credentials_file_path, facebook_source,
                                              engagement_db, uuid_table, metrics_dir_path, cache=None):
    """
    Fetches facebook comments from target pages and syncs them to an engagement database.

    :param google_cloud_credentials_file_path: Path to the Google Cloud service account credentials file to use when
                                               downloading facebook page token.
    :type google_cloud_credentials_file_path: str
    :param facebook_sources: Facebook source to sync to the engagement database.
    :type facebook_sources: src.social_media_to_engagement_db.configuration.FacebookSource
    :param engagement_db: Engagement database to sync the comments to.
    :type engagement_db: engagement_database.EngagementDatabase
    :param uuid_table: UUID table to use to re-identify the URNs so we can set the channel operator.
    :type uuid_table: id_infrastructure.firestore_uuid_table.FirestoreUuidTable
    :param metrics_dir_path: Path to a directory to save facebook metrics CSV file.
    :type metrics_dir_path: str
    :param cache: Cache to check for a timestamp of the latest seen comment. If None, downloads all comments.
    :type cache: src.facebook_to_engagement_db.FacebookSyncCache | None
    """
    log.info("Fetching data from Facebook...")
    log.info("Downloading Facebook access token...")
    facebook_token = google_cloud_utils.download_blob_to_string(
        google_cloud_credentials_file_path, facebook_source.token_file_url).strip()

    facebook_client = FacebookClient(facebook_token)

    facebook_metrics = []
    for dataset in facebook_source.datasets:
        # Download and sync all the comments on all the posts in this dataset.
        dataset_post_ids = _get_facebook_post_ids(facebook_client, facebook_source.page_id, search=dataset.search)
        for post_id in dataset_post_ids:
            latest_comment_timestamp = None if cache is None else cache.get_latest_comment_timestamp(post_id)
<<<<<<< HEAD
            post_comments = facebook_client.get_all_comments_on_post(post_id,
                                                              fields=["from{id}", "parent", "attachments",
                                                                      "created_time", "message"],
                                                              )
=======
            post_comments = facebook.get_all_comments_on_post(
                post_id, ["from{id}", "parent", "attachments", "created_time", "message"],
                )
>>>>>>> 07958fbf

            # Download the post and add it as context to all the comments. Adding a reference to the post under
            # which a comment was made enables downstream features such as post-type labelling and comment context
            # in Coda, as well as allowing us to track how many comments were made on each post.
            post = facebook_client.get_post(post_id, fields=["attachments", "message", "created_time",
                                                          "comments.filter(stream).limit(0).summary(true)"])

            post_metrics = _fetch_post_engagement_metrics(facebook_client, facebook_source.page_id, post, post_id,
                                                dataset.engagement_db_dataset)

            facebook_metrics.append(post_metrics)

            for comment_count, comment in enumerate(post_comments):
                log.info(f'Processing comment {comment_count}/{len(post_comments)} ')
                # Facebook only returns a parent if the comment is a reply to another comment.
                # If there is no parent, set one to the empty-dict.
                if "parent" not in comment:
                    comment["parent"] = {}

                # Only try to add the db comments that were created after the last seen comment.created_time
                # This helps us reduce the number of reads to the db when checking for existing comments.
                add_comment_to_db = True
                if latest_comment_timestamp is not None and isoparse(comment['created_time']) <= latest_comment_timestamp:
                    add_comment_to_db = False

                if not add_comment_to_db:
                    log.info(f'Comment synced in previous run skipping ...')
                    continue

                origin_id = f'facebook_comment_id_{comment["id"]}'
                message = _facebook_comment_to_engagement_db_message(comment, dataset.engagement_db_dataset,
                                                                     origin_id, uuid_table)

                message_origin_details = {
                    "page_id": facebook_source.page_id,
                    "post_id": post_id,
                    "user_id": comment["from"]["id"],
                    "comment_id": comment["id"],
                }

                _ensure_engagement_db_has_comment(engagement_db, message, message_origin_details)

                if cache is not None:
                    cache.set_latest_comment_timestamp(post_id, isoparse(comment['created_time']))


    _export_facebook_metrics_csv(facebook_metrics, metrics_dir_path)


def sync_facebook_to_engagement_db(google_cloud_credentials_file_path, facebook_sources, engagement_db, uuid_table,
                                   metrics_dir_path, cache_path):
    """
    Syncs Facebook comments to an engagement database.

    :param google_cloud_credentials_file_path: Path to the Google Cloud service account credentials file to use when
                                               downloading facebook page token.
    :type google_cloud_credentials_file_path: str
    :param facebook_sources: Facebook sources to sync to the engagement database.
    :type facebook_sources: list of src.social_media_to_engagement_db.configuration.FacebookSource
    :param engagement_db: Engagement database to sync the comments to.
    :type engagement_db: engagement_database.EngagementDatabase
    :param uuid_table: UUID table to use to re-identify the URNs so we can set the channel operator.
    :type uuid_table: id_infrastructure.firestore_uuid_table.FirestoreUuidTable
    :param metrics_dir_path: Path to a directory to save facebook metrics CSV file.
    :type metrics_dir_path: str
    """
    if cache_path is None:
        cache = None
    else:
        log.info(f"Initialising FacebookSyncCache at '{cache_path}/facebook_to_engagement_db'")
        cache = FacebookSyncCache(f"{cache_path}/facebook_to_engagement_db")

    for i, facebook_source in enumerate(facebook_sources):
        _fetch_and_sync_facebook_to_engagement_db(google_cloud_credentials_file_path, facebook_source, engagement_db,
                                                  uuid_table, metrics_dir_path, cache)<|MERGE_RESOLUTION|>--- conflicted
+++ resolved
@@ -226,16 +226,9 @@
         dataset_post_ids = _get_facebook_post_ids(facebook_client, facebook_source.page_id, search=dataset.search)
         for post_id in dataset_post_ids:
             latest_comment_timestamp = None if cache is None else cache.get_latest_comment_timestamp(post_id)
-<<<<<<< HEAD
-            post_comments = facebook_client.get_all_comments_on_post(post_id,
-                                                              fields=["from{id}", "parent", "attachments",
-                                                                      "created_time", "message"],
-                                                              )
-=======
             post_comments = facebook.get_all_comments_on_post(
                 post_id, ["from{id}", "parent", "attachments", "created_time", "message"],
                 )
->>>>>>> 07958fbf
 
             # Download the post and add it as context to all the comments. Adding a reference to the post under
             # which a comment was made enables downstream features such as post-type labelling and comment context

--- conflicted
+++ resolved
@@ -109,9 +109,7 @@
 # Vscode
 .vscode
 
-<<<<<<< HEAD
 # Telegram
 *.session
-=======
-.DS_Store
->>>>>>> e2c1e8e4
+
+.DS_Store
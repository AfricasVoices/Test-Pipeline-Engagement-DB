--- conflicted
+++ resolved
@@ -34,11 +34,11 @@
         },
         "cachetools": {
             "hashes": [
-                "sha256:2cc0b89715337ab6dbba85b5b50effe2b0c74e035d83ee8ed637cf52f12ae001",
-                "sha256:61b5ed1e22a0924aed1d23b478f37e8d52549ff8a961de2909c69bf950020cff"
+                "sha256:89ea6f1b638d5a73a4f9226be57ac5e4f399d22770b92355f92dcb0f7f001693",
+                "sha256:92971d3cb7d2a97efff7c7bb1657f21a8f5fb309a37530537c71b1774189f2d1"
             ],
             "markers": "python_version ~= '3.5'",
-            "version": "==4.2.2"
+            "version": "==4.2.4"
         },
         "certifi": {
             "hashes": [
@@ -75,7 +75,7 @@
                 "sha256:a4bc13d623356b373c2c27c53dbd9c68cae5d526270bfa71f6c6fa69669c6b27",
                 "sha256:c1ca117dbce1fe20a5809dc96f01e1c2840f6dcc939b3ddbb1111bf330ba82df"
             ],
-            "markers": "python_version >= '2.7' and python_version not in '3.0, 3.1, 3.2, 3.3' and python_version < '4'",
+            "markers": "python_version >= '2.7' and python_version not in '3.0, 3.1, 3.2' and python_version < '4.0'",
             "version": "==0.7.2"
         },
         "codav2pythonclient": {
@@ -88,13 +88,8 @@
             "extras": [
                 "mapping"
             ],
-<<<<<<< HEAD
-            "git": "https://www.github.com/AfricasVoices/CoreDataModules",
-            "ref": "78a245857e60221bde9b9b63780ebb1bbaf36b21"
-=======
             "git": "https://github.com/AfricasVoices/CoreDataModules",
-            "ref": "f6ec7d3b972843e4b7f9b0dad1c02a4dfc384efe"
->>>>>>> 953f3c84
+            "ref": "499e6946fced500e860e6697fadc933d8c5ce322"
         },
         "cycler": {
             "hashes": [
@@ -149,16 +144,16 @@
                 "sha256:b8ad41f72a70dd709dd13a08478936172aecf5f2d34a18ab378efa6d2d6ab575",
                 "sha256:d6760f21b3a064a8397916b33be7383fc169d1a3c3d7fae7b47eb92bba7892b8"
             ],
-            "markers": "python_version >= '3.6' and platform_python_implementation != 'PyPy'",
+            "markers": "platform_python_implementation != 'PyPy' and python_version >= '3.6'",
             "version": "==2.0.1"
         },
         "google-api-python-client": {
             "hashes": [
-                "sha256:835892df0dcaac64aef20929d817290bc89a671ea3a91b28fb9f9489b12f069f",
-                "sha256:982c5333e1ad4a083d6723a02a5a89ebf53c2832101180d6f82213e9322251ab"
-            ],
-            "markers": "python_version >= '3.6'",
-            "version": "==2.22.0"
+                "sha256:a7b364eff63ca75d827cfb241a0f8567157976e879046c1ff20ddf735bad618e",
+                "sha256:f117a595717fc384446f6235019e6a83fc9df821bd9d05dba7ff14aa96c70f52"
+            ],
+            "markers": "python_version >= '3.6'",
+            "version": "==2.23.0"
         },
         "google-auth": {
             "hashes": [
@@ -266,52 +261,52 @@
         },
         "grpcio": {
             "hashes": [
-                "sha256:005fe14e67291498989da67d454d805be31d57a988af28ed3a2a0a7cabb05c53",
-                "sha256:1708a0ba90c798b4313f541ffbcc25ed47e790adaafb02111204362723dabef0",
-                "sha256:17ed13d43450ef9d1f9b78cc932bcf42844ca302235b93026dfd07fb5208d146",
-                "sha256:1d9eabe2eb2f78208f9ae67a591f73b024488449d4e0a5b27c7fca2d6901a2d4",
-                "sha256:1f9ccc9f5c0d5084d1cd917a0b5ff0142a8d269d0755592d751f8ce9e7d3d7f1",
-                "sha256:24277aab99c346ca36a1aa8589a0624e19a8e6f2b74c83f538f7bb1cc5ee8dbc",
-                "sha256:27dee6dcd1c04c4e9ceea49f6143003569292209d2c24ca100166660805e2440",
-                "sha256:33dc4259fecb96e6eac20f760656b911bcb1616aa3e58b3a1d2f125714a2f5d3",
-                "sha256:3d172158fe886a2604db1b6e17c2de2ab465fe0fe36aba2ec810ca8441cefe3a",
-                "sha256:41e250ec7cd7523bf49c815b5509d5821728c26fac33681d4b0d1f5f34f59f06",
-                "sha256:45704b9b5b85f9bcb027f90f2563d11d995c1b870a9ee4b3766f6c7ff6fc3505",
-                "sha256:49155dfdf725c0862c428039123066b25ce61bd38ce50a21ce325f1735aac1bd",
-                "sha256:4967949071c9e435f9565ec2f49700cebeda54836a04710fe21f7be028c0125a",
-                "sha256:4c2baa438f51152c9b7d0835ff711add0b4bc5056c0f5df581a6112153010696",
-                "sha256:5729ca9540049f52c2e608ca110048cfabab3aeaa0d9f425361d9f8ba8506cac",
-                "sha256:5f6d6b638698fa6decf7f040819aade677b583eaa21b43366232cb254a2bbac8",
-                "sha256:5ff0dcf66315f3f00e1a8eb7244c6a49bdb0cc59bef4fb65b9db8adbd78e6acb",
-                "sha256:6b9b432f5665dfc802187384693b6338f05c7fc3707ebf003a89bd5132074e27",
-                "sha256:6f8f581787e739945e6cda101f312ea8a7e7082bdbb4993901eb828da6a49092",
-                "sha256:72b7b8075ee822dad4b39c150d73674c1398503d389e38981e9e35a894c476de",
-                "sha256:886d056f5101ac513f4aefe4d21a816d98ee3f9a8e77fc3bcb4ae1a3a24efe26",
-                "sha256:8a35b5f87247c893b01abf2f4f7493a18c2c5bf8eb3923b8dd1654d8377aa1a7",
-                "sha256:913916823efa2e487b2ee9735b7759801d97fd1974bacdb1900e3bbd17f7d508",
-                "sha256:a4389e26a8f9338ca91effdc5436dfec67d6ecd296368dba115799ae8f8e5bdb",
-                "sha256:a66a30513d2e080790244a7ac3d7a3f45001f936c5c2c9613e41e2a5d7a11794",
-                "sha256:a812164ceb48cb62c3217bd6245274e693c624cc2ac0c1b11b4cea96dab054dd",
-                "sha256:a93490e6eff5fce3748fb2757cb4273dc21eb1b56732b8c9640fd82c1997b215",
-                "sha256:b1b34e5a6f1285d1576099c663dae28c07b474015ed21e35a243aff66a0c2aed",
-                "sha256:ba9dd97ea1738be3e81d34e6bab8ff91a0b80668a4ec81454b283d3c828cebde",
-                "sha256:bf114be0023b145f7101f392a344692c1efd6de38a610c54a65ed3cba035e669",
-                "sha256:c26de909cfd54bacdb7e68532a1591a128486af47ee3a5f828df9aa2165ae457",
-                "sha256:d271e52038dec0db7c39ad9303442d6087c55e09b900e2931b86e837cf0cbc2e",
-                "sha256:d3b4b41eb0148fca3e6e6fc61d1332a7e8e7c4074fb0d1543f0b255d7f5f1588",
-                "sha256:d487b4daf84a14741ca1dc1c061ffb11df49d13702cd169b5837fafb5e84d9c0",
-                "sha256:d760a66c9773780837915be85a39d2cd4ab42ef32657c5f1d28475e23ab709fc",
-                "sha256:e12d776a240fee3ebd002519c02d165d94ec636d3fe3d6185b361bfc9a2d3106",
-                "sha256:e19de138199502d575fcec5cf68ae48815a6efe7e5c0d0b8c97eba8c77ae9f0e",
-                "sha256:e2367f2b18dd4ba64cdcd9f626a920f9ec2e8228630839dc8f4a424d461137ea",
-                "sha256:ecfd80e8ea03c46b3ea7ed37d2040fcbfe739004b9e4329b8b602d06ac6fb113",
-                "sha256:edddc849bed3c5dfe215a9f9532a9bd9f670b57d7b8af603be80148b4c69e9a8",
-                "sha256:eedc8c3514c10b6f11c6f406877e424ca29610883b97bb97e33b1dd2a9077f6c",
-                "sha256:f06e07161c21391682bfcac93a181a037a8aa3d561546690e9d0501189729aac",
-                "sha256:fb06708e3d173e387326abcd5182d52beb60e049db5c3d317bd85509e938afdc",
-                "sha256:fbe3b66bfa2c2f94535f6063f6db62b5b150d55a120f2f9e1175d3087429c4d9"
-            ],
-            "version": "==1.40.0"
+                "sha256:056806e83eaa09d0af0e452dd353db8f7c90aa2dedcce1112a2d21592550f6b1",
+                "sha256:07594e585a5ba25cf331ddb63095ca51010c34e328a822cb772ffbd5daa62cb5",
+                "sha256:0abd56d90dff3ed566807520de1385126dded21e62d3490a34c180a91f94c1f4",
+                "sha256:15c04d695833c739dbb25c88eaf6abd9a461ec0dbd32f44bc8769335a495cf5a",
+                "sha256:1820845e7e6410240eff97742e9f76cd5bf10ca01d36a322e86c0bd5340ac25b",
+                "sha256:1bcbeac764bbae329bc2cc9e95d0f4d3b0fb456b92cf12e7e06e3e860a4b31cf",
+                "sha256:2410000eb57cf76b05b37d2aee270b686f0a7876710850a2bba92b4ed133e026",
+                "sha256:2882b62f74de8c8a4f7b2be066f6230ecc46f4edc8f42db1fb7358200abe3b25",
+                "sha256:297ee755d3c6cd7e7d3770f298f4d4d4b000665943ae6d2888f7407418a9a510",
+                "sha256:39ce785f0cbd07966a9019386b7a054615b2da63da3c7727f371304d000a1890",
+                "sha256:3a92e4df5330cd384984e04804104ae34f521345917813aa86fc0930101a3697",
+                "sha256:3bbeee115b05b22f6a9fa9bc78f9ab8d9d6bb8c16fdfc60401fc8658beae1099",
+                "sha256:4537bb9e35af62c5189493792a8c34d127275a6d175c8ad48b6314cacba4021e",
+                "sha256:462178987f0e5c60d6d1b79e4e95803a4cd789db961d6b3f087245906bb5ae04",
+                "sha256:5292a627b44b6d3065de4a364ead23bab3c9d7a7c05416a9de0c0624d0fe03f4",
+                "sha256:5502832b7cec670a880764f51a335a19b10ff5ab2e940e1ded67f39b88aa02b1",
+                "sha256:585847ed190ea9cb4d632eb0ebf58f1d299bbca5e03284bc3d0fa08bab6ea365",
+                "sha256:59645b2d9f19b5ff30cb46ddbcaa09c398f9cd81e4e476b21c7c55ae1e942807",
+                "sha256:5d4b30d068b022e412adcf9b14c0d9bcbc872e9745b91467edc0a4c700a8bba6",
+                "sha256:7033199706526e7ee06a362e38476dfdf2ddbad625c19b67ed30411d1bb25a18",
+                "sha256:7b07cbbd4eea56738e995fcbba3b60e41fd9aa9dac937fb7985c5dcbc7626260",
+                "sha256:7da3f6f6b857399c9ad85bcbffc83189e547a0a1a777ab68f5385154f8bc1ed4",
+                "sha256:83c1e731c2b76f26689ad88534cafefe105dcf385567bead08f5857cb308246b",
+                "sha256:9674a9d3f23702e35a89e22504f41b467893cf704f627cc9cdd118cf1dcc8e26",
+                "sha256:9ecd0fc34aa46eeac24f4d20e67bafaf72ca914f99690bf2898674905eaddaf9",
+                "sha256:a0c4bdd1d646365d10ba1468bcf234ea5ad46e8ce2b115983e8563248614910a",
+                "sha256:a144f6cecbb61aace12e5920840338a3d246123a41d795e316e2792e9775ad15",
+                "sha256:a3cd7f945d3e3b82ebd2a4c9862eb9891a5ac87f84a7db336acbeafd86e6c402",
+                "sha256:a614224719579044bd7950554d3b4c1793bb5715cbf0f0399b1f21d283c40ef6",
+                "sha256:ace080a9c3c673c42adfd2116875a63fec9613797be01a6105acf7721ed0c693",
+                "sha256:b2de4e7b5a930be04a4d05c9f5fce7e9191217ccdc174b026c2a7928770dca9f",
+                "sha256:b6b68c444abbaf4a2b944a61cf35726ab9645f45d416bcc7cf4addc4b2f2d53d",
+                "sha256:be3c6ac822edb509aeef41361ca9c8c5ee52cb9e4973e1977d2bb7d6a460fd97",
+                "sha256:c07acd49541f5f6f9984fe0adf162d77bf70e0f58e77f9960c6f571314ff63a4",
+                "sha256:c1e0a4c86d4cbd93059d5eeceed6e1c2e3e1494e1bf40be9b8ab14302c576162",
+                "sha256:c8c5bc498f6506b6041c30afb7a55c57a9fd535d1a0ac7cdba9b5fd791a85633",
+                "sha256:c95dd6e60e059ff770a2ac9f5a202b75dd64d76b0cd0c48f27d58907e43ed6a6",
+                "sha256:ccd2f1cf11768d1f6fbe4e13e8b8fb0ccfe9914ceeff55a367d5571e82eeb543",
+                "sha256:d0cc0393744ce3ce1b237ae773635cc928470ff46fb0d3f677e337a38e5ed4f6",
+                "sha256:d539ebd05a2bbfbf897d41738d37d162d5c3d9f2b1f8ddf2c4f75e2c9cf59907",
+                "sha256:d71aa430b2ac40e18e388504ac34cc91d49d811855ca507c463a21059bf364f0",
+                "sha256:dcb5f324712a104aca4a459e524e535f205f36deb8005feb4f9d3ff0a22b5177",
+                "sha256:e516124010ef60d5fc2e0de0f1f987599249dc55fd529001f17f776a4145767f",
+                "sha256:fb64abf0d92134cb0ba4496a3b7ab918588eee42de20e5b3507fe6ee16db97ee"
+            ],
+            "version": "==1.41.0"
         },
         "httplib2": {
             "hashes": [
@@ -327,14 +322,6 @@
             ],
             "markers": "python_version >= '3'",
             "version": "==3.2"
-        },
-        "importlib-resources": {
-            "hashes": [
-                "sha256:2480d8e07d1890056cb53c96e3de44fead9c62f2ba949b0f2e4c4345f4afa977",
-                "sha256:a65882a4d0fe5fbf702273456ba2ce74fe44892c25e42e057aca526b702a6d4b"
-            ],
-            "markers": "python_version >= '3.6'",
-            "version": "==5.2.2"
         },
         "iso8601": {
             "hashes": [
@@ -489,43 +476,39 @@
         },
         "numpy": {
             "hashes": [
-                "sha256:012426a41bc9ab63bb158635aecccc7610e3eff5d31d1eb43bc099debc979d94",
-                "sha256:06fab248a088e439402141ea04f0fffb203723148f6ee791e9c75b3e9e82f080",
-                "sha256:0eef32ca3132a48e43f6a0f5a82cb508f22ce5a3d6f67a8329c81c8e226d3f6e",
-                "sha256:1ded4fce9cfaaf24e7a0ab51b7a87be9038ea1ace7f34b841fe3b6894c721d1c",
-                "sha256:2e55195bc1c6b705bfd8ad6f288b38b11b1af32f3c8289d6c50d47f950c12e76",
-                "sha256:2ea52bd92ab9f768cc64a4c3ef8f4b2580a17af0a5436f6126b08efbd1838371",
-                "sha256:36674959eed6957e61f11c912f71e78857a8d0604171dfd9ce9ad5cbf41c511c",
-                "sha256:384ec0463d1c2671170901994aeb6dce126de0a95ccc3976c43b0038a37329c2",
-                "sha256:39b70c19ec771805081578cc936bbe95336798b7edf4732ed102e7a43ec5c07a",
-                "sha256:400580cbd3cff6ffa6293df2278c75aef2d58d8d93d3c5614cd67981dae68ceb",
-                "sha256:43d4c81d5ffdff6bae58d66a3cd7f54a7acd9a0e7b18d97abb255defc09e3140",
-                "sha256:50a4a0ad0111cc1b71fa32dedd05fa239f7fb5a43a40663269bb5dc7877cfd28",
-                "sha256:603aa0706be710eea8884af807b1b3bc9fb2e49b9f4da439e76000f3b3c6ff0f",
-                "sha256:6149a185cece5ee78d1d196938b2a8f9d09f5a5ebfbba66969302a778d5ddd1d",
-                "sha256:759e4095edc3c1b3ac031f34d9459fa781777a93ccc633a472a5468587a190ff",
-                "sha256:7fb43004bce0ca31d8f13a6eb5e943fa73371381e53f7074ed21a4cb786c32f8",
-                "sha256:811daee36a58dc79cf3d8bdd4a490e4277d0e4b7d103a001a4e73ddb48e7e6aa",
-                "sha256:8b5e972b43c8fc27d56550b4120fe6257fdc15f9301914380b27f74856299fea",
-                "sha256:99abf4f353c3d1a0c7a5f27699482c987cf663b1eac20db59b8c7b061eabd7fc",
-                "sha256:a0d53e51a6cb6f0d9082decb7a4cb6dfb33055308c4c44f53103c073f649af73",
-                "sha256:a12ff4c8ddfee61f90a1633a4c4afd3f7bcb32b11c52026c92a12e1325922d0d",
-                "sha256:a4646724fba402aa7504cd48b4b50e783296b5e10a524c7a6da62e4a8ac9698d",
-                "sha256:a76f502430dd98d7546e1ea2250a7360c065a5fdea52b2dffe8ae7180909b6f4",
-                "sha256:a9d17f2be3b427fbb2bce61e596cf555d6f8a56c222bd2ca148baeeb5e5c783c",
-                "sha256:ab83f24d5c52d60dbc8cd0528759532736b56db58adaa7b5f1f76ad551416a1e",
-                "sha256:aeb9ed923be74e659984e321f609b9ba54a48354bfd168d21a2b072ed1e833ea",
-                "sha256:c843b3f50d1ab7361ca4f0b3639bf691569493a56808a0b0c54a051d260b7dbd",
-                "sha256:cae865b1cae1ec2663d8ea56ef6ff185bad091a5e33ebbadd98de2cfa3fa668f",
-                "sha256:cc6bd4fd593cb261332568485e20a0712883cf631f6f5e8e86a52caa8b2b50ff",
-                "sha256:cf2402002d3d9f91c8b01e66fbb436a4ed01c6498fffed0e4c7566da1d40ee1e",
-                "sha256:d051ec1c64b85ecc69531e1137bb9751c6830772ee5c1c426dbcfe98ef5788d7",
-                "sha256:d6631f2e867676b13026e2846180e2c13c1e11289d67da08d71cacb2cd93d4aa",
-                "sha256:dbd18bcf4889b720ba13a27ec2f2aac1981bd41203b3a3b27ba7a33f88ae4827",
-                "sha256:df609c82f18c5b9f6cb97271f03315ff0dbe481a2a02e56aeb1b1a985ce38e60"
-            ],
-            "markers": "python_version >= '3.6'",
-            "version": "==1.19.5"
+                "sha256:09858463db6dd9f78b2a1a05c93f3b33d4f65975771e90d2cf7aadb7c2f66edf",
+                "sha256:209666ce9d4a817e8a4597cd475b71b4878a85fa4b8db41d79fdb4fdee01dde2",
+                "sha256:298156f4d3d46815eaf0fcf0a03f9625fc7631692bd1ad851517ab93c3168fc6",
+                "sha256:30fc68307c0155d2a75ad19844224be0f2c6f06572d958db4e2053f816b859ad",
+                "sha256:423216d8afc5923b15df86037c6053bf030d15cc9e3224206ef868c2d63dd6dc",
+                "sha256:426a00b68b0d21f2deb2ace3c6d677e611ad5a612d2c76494e24a562a930c254",
+                "sha256:466e682264b14982012887e90346d33435c984b7fead7b85e634903795c8fdb0",
+                "sha256:51a7b9db0a2941434cd930dacaafe0fc9da8f3d6157f9d12f761bbde93f46218",
+                "sha256:52a664323273c08f3b473548bf87c8145b7513afd63e4ebba8496ecd3853df13",
+                "sha256:550564024dc5ceee9421a86fc0fb378aa9d222d4d0f858f6669eff7410c89bef",
+                "sha256:5de64950137f3a50b76ce93556db392e8f1f954c2d8207f78a92d1f79aa9f737",
+                "sha256:640c1ccfd56724f2955c237b6ccce2e5b8607c3bc1cc51d3933b8c48d1da3723",
+                "sha256:7fdc7689daf3b845934d67cb221ba8d250fdca20ac0334fea32f7091b93f00d3",
+                "sha256:805459ad8baaf815883d0d6f86e45b3b0b67d823a8f3fa39b1ed9c45eaf5edf1",
+                "sha256:92a0ab128b07799dd5b9077a9af075a63467d03ebac6f8a93e6440abfea4120d",
+                "sha256:9f2dc79c093f6c5113718d3d90c283f11463d77daa4e83aeeac088ec6a0bda52",
+                "sha256:a5109345f5ce7ddb3840f5970de71c34a0ff7fceb133c9441283bb8250f532a3",
+                "sha256:a55e4d81c4260386f71d22294795c87609164e22b28ba0d435850fbdf82fc0c5",
+                "sha256:a9da45b748caad72ea4a4ed57e9cd382089f33c5ec330a804eb420a496fa760f",
+                "sha256:b160b9a99ecc6559d9e6d461b95c8eec21461b332f80267ad2c10394b9503496",
+                "sha256:b342064e647d099ca765f19672696ad50c953cac95b566af1492fd142283580f",
+                "sha256:b5e8590b9245803c849e09bae070a8e1ff444f45e3f0bed558dd722119eea724",
+                "sha256:bf75d5825ef47aa51d669b03ce635ecb84d69311e05eccea083f31c7570c9931",
+                "sha256:c01b59b33c7c3ba90744f2c695be571a3bd40ab2ba7f3d169ffa6db3cfba614f",
+                "sha256:d96a6a7d74af56feb11e9a443150216578ea07b7450f7c05df40eec90af7f4a7",
+                "sha256:dd0e3651d210068d13e18503d75aaa45656eef51ef0b261f891788589db2cc38",
+                "sha256:e167b9805de54367dcb2043519382be541117503ce99e3291cc9b41ca0a83557",
+                "sha256:e42029e184008a5fd3d819323345e25e2337b0ac7f5c135b7623308530209d57",
+                "sha256:f545c082eeb09ae678dd451a1b1dbf17babd8a0d7adea02897a76e639afca310",
+                "sha256:fde50062d67d805bc96f1a9ecc0d37bfc2a8f02b937d2c50824d186aa91f2419"
+            ],
+            "markers": "python_version < '3.11' and python_version >= '3.7'",
+            "version": "==1.21.2"
         },
         "oauth2client": {
             "hashes": [
@@ -544,33 +527,30 @@
         },
         "pandas": {
             "hashes": [
-                "sha256:0a643bae4283a37732ddfcecab3f62dd082996021b980f580903f4e8e01b3c5b",
-                "sha256:0de3ddb414d30798cbf56e642d82cac30a80223ad6fe484d66c0ce01a84d6f2f",
-                "sha256:19a2148a1d02791352e9fa637899a78e371a3516ac6da5c4edc718f60cbae648",
-                "sha256:21b5a2b033380adbdd36b3116faaf9a4663e375325831dac1b519a44f9e439bb",
-                "sha256:24c7f8d4aee71bfa6401faeba367dd654f696a77151a8a28bc2013f7ced4af98",
-                "sha256:26fa92d3ac743a149a31b21d6f4337b0594b6302ea5575b37af9ca9611e8981a",
-                "sha256:2860a97cbb25444ffc0088b457da0a79dc79f9c601238a3e0644312fcc14bf11",
-                "sha256:2b1c6cd28a0dfda75c7b5957363333f01d370936e4c6276b7b8e696dd500582a",
-                "sha256:2c2f7c670ea4e60318e4b7e474d56447cf0c7d83b3c2a5405a0dbb2600b9c48e",
-                "sha256:3be7a7a0ca71a2640e81d9276f526bca63505850add10206d0da2e8a0a325dae",
-                "sha256:4c62e94d5d49db116bef1bd5c2486723a292d79409fc9abd51adf9e05329101d",
-                "sha256:5008374ebb990dad9ed48b0f5d0038124c73748f5384cc8c46904dace27082d9",
-                "sha256:5447ea7af4005b0daf695a316a423b96374c9c73ffbd4533209c5ddc369e644b",
-                "sha256:573fba5b05bf2c69271a32e52399c8de599e4a15ab7cec47d3b9c904125ab788",
-                "sha256:5a780260afc88268a9d3ac3511d8f494fdcf637eece62fb9eb656a63d53eb7ca",
-                "sha256:70865f96bb38fec46f7ebd66d4b5cfd0aa6b842073f298d621385ae3898d28b5",
-                "sha256:731568be71fba1e13cae212c362f3d2ca8932e83cb1b85e3f1b4dd77d019254a",
-                "sha256:b61080750d19a0122469ab59b087380721d6b72a4e7d962e4d7e63e0c4504814",
-                "sha256:bf23a3b54d128b50f4f9d4675b3c1857a688cc6731a32f931837d72effb2698d",
-                "sha256:c16d59c15d946111d2716856dd5479221c9e4f2f5c7bc2d617f39d870031e086",
-                "sha256:c61c043aafb69329d0f961b19faa30b1dab709dd34c9388143fc55680059e55a",
-                "sha256:c94ff2780a1fd89f190390130d6d36173ca59fcfb3fe0ff596f9a56518191ccb",
-                "sha256:edda9bacc3843dfbeebaf7a701763e68e741b08fccb889c003b0a52f0ee95782",
-                "sha256:f10fc41ee3c75a474d3bdf68d396f10782d013d7f67db99c0efbfd0acb99701b"
-            ],
-            "markers": "python_full_version >= '3.6.1'",
-            "version": "==1.1.5"
+                "sha256:272c8cb14aa9793eada6b1ebe81994616e647b5892a370c7135efb2924b701df",
+                "sha256:3334a5a9eeaca953b9db1b2b165dcdc5180b5011f3bec3a57a3580c9c22eae68",
+                "sha256:37d63e78e87eb3791da7be4100a65da0383670c2b59e493d9e73098d7a879226",
+                "sha256:3f5020613c1d8e304840c34aeb171377dc755521bf5e69804991030c2a48aec3",
+                "sha256:45649503e167d45360aa7c52f18d1591a6d5c70d2f3a26bc90a3297a30ce9a66",
+                "sha256:49fd2889d8116d7acef0709e4c82b8560a8b22b0f77471391d12c27596e90267",
+                "sha256:4def2ef2fb7fcd62f2aa51bacb817ee9029e5c8efe42fe527ba21f6a3ddf1a9f",
+                "sha256:53e2fb11f86f6253bb1df26e3aeab3bf2e000aaa32a953ec394571bec5dc6fd6",
+                "sha256:629138b7cf81a2e55aa29ce7b04c1cece20485271d1f6c469c6a0c03857db6a4",
+                "sha256:68408a39a54ebadb9014ee5a4fae27b2fe524317bc80adf56c9ac59e8f8ea431",
+                "sha256:7326b37de08d42dd3fff5b7ef7691d0fd0bf2428f4ba5a2bdc3b3247e9a52e4c",
+                "sha256:7557b39c8e86eb0543a17a002ac1ea0f38911c3c17095bc9350d0a65b32d801c",
+                "sha256:86b16b1b920c4cb27fdd65a2c20258bcd9c794be491290660722bb0ea765054d",
+                "sha256:a800df4e101b721e94d04c355e611863cc31887f24c0b019572e26518cbbcab6",
+                "sha256:a9f1b54d7efc9df05320b14a48fb18686f781aa66cc7b47bb62fabfc67a0985c",
+                "sha256:c399200631db9bd9335d013ec7fce4edb98651035c249d532945c78ad453f23a",
+                "sha256:e574c2637c9d27f322e911650b36e858c885702c5996eda8a5a60e35e6648cf2",
+                "sha256:e9bc59855598cb57f68fdabd4897d3ed2bc3a3b3bef7b868a0153c4cd03f3207",
+                "sha256:ebbed7312547a924df0cbe133ff1250eeb94cdff3c09a794dc991c5621c8c735",
+                "sha256:ed2f29b4da6f6ae7c68f4b3708d9d9e59fa89b2f9e87c2b64ce055cbd39f729e",
+                "sha256:f7d84f321674c2f0f31887ee6d5755c54ca1ea5e144d6d54b3bbf566dd9ea0cc"
+            ],
+            "markers": "python_full_version >= '3.7.1'",
+            "version": "==1.3.3"
         },
         "pillow": {
             "hashes": [
@@ -634,19 +614,15 @@
         "pipelineinfrastructure": {
             "editable": true,
             "git": "https://www.github.com/AfricasVoices/Pipeline-Infrastructure",
-<<<<<<< HEAD
-            "ref": "098f253cde51b163011630fe9b1d7cd859ba49d8"
-=======
-            "ref": "5895d150e9088d70ca6f27a7b7643e0eec6cb6cd"
->>>>>>> 953f3c84
+            "ref": "b004adc02496ca9cc267834777a9143a6c91b749"
         },
         "proto-plus": {
             "hashes": [
-                "sha256:ce6695ce804383ad6f392c4bb1874c323896290a1f656560de36416ba832d91e",
-                "sha256:df7c71c08dc06403bdb0fba58cf9bf5f217198f6488c26b768f81e03a738c059"
-            ],
-            "markers": "python_version >= '3.6'",
-            "version": "==1.19.0"
+                "sha256:08f17aed1bc38b8bccb1e50021cf8a8dd738278d0f3f74cb8597074858eaa5d1",
+                "sha256:ca530b0718c625ba63f151ab3fcdc836b59343d149b7dfd15ec2dceb3844c22d"
+            ],
+            "markers": "python_version >= '3.6'",
+            "version": "==1.19.2"
         },
         "protobuf": {
             "hashes": [
@@ -722,46 +698,41 @@
                 "sha256:c203ec8783bf771a155b207279b9bccb8dea02d8f0c9e5f8ead507bc3246ecc1",
                 "sha256:ef9d7589ef3c200abe66653d3f1ab1033c3c419ae9b9bdb1240a85b024efc88b"
             ],
-            "markers": "python_version >= '2.6' and python_version not in '3.0, 3.1, 3.2, 3.3'",
+            "markers": "python_version >= '2.6' and python_version not in '3.0, 3.1, 3.2'",
             "version": "==2.4.7"
         },
         "pyproj": {
             "hashes": [
-                "sha256:09bead60769e69b592e8cb3ac51b5215f75e9bb9c213ce575031961deb48d6da",
-                "sha256:09db64a8088b23f001e574d92bcc3080bf7de44ddca152d0282a2b50c918a64a",
-                "sha256:1be7d54900eb7e2d1e637319080b3a047c70d1fb2f3c12d3400c0fa8a90cf440",
-                "sha256:36ba436675f9dea4ab3db7d9a32d3ff11c2fbb4d6690a83454d2f3c5c0b54041",
-                "sha256:3e7e851e6d58c16ac2cd920a1bacb7fbb24758a6fcd7f234d594a88ebae04ec9",
-                "sha256:489a96da87d8846c34c90da90e637544e4f4f50a13589b5aac54297f5ee1b01d",
-                "sha256:4a333f3e46fe8b2eb4647a3daa3a2cec52ddc6c107c653b45880526114942ee8",
-                "sha256:708d6e01b9ff3d6dc62a5ad2d2ba1264a863eaa657c1a9bf713a10cc35d34553",
-                "sha256:7ae8e7052f18fde1884574da449010e94fa205ad27aeeaa34a097f49a1ed6a2b",
-                "sha256:7bfaa34e8bb0510d4380310374deecd9e4328b9cf556925cfb45b5a94d5bbdbe",
-                "sha256:81c06df20d09d621e52791c19ce3c880695fb430061e59c2472fa5467e890391",
-                "sha256:86ef2fcd584a3222bf73e2befc24b2badd139b3371f4a1e88649978ef7649540",
-                "sha256:9666d01faf4e758ac68f2c16695c90de49c3170e3760988bf76a34aae11f4e15",
-                "sha256:9b845510255f9580d7e226dd3321a51c468cefb7be24e46415caf67caa4287c4",
-                "sha256:9e2ef75401f17062166d3fe53c555cd62c9577697a2f5ded916b23c54e5db497",
-                "sha256:a3805e026a5547be205a5e322c08e3069f0a48c63bbd53dbc7a8e3499bc66d58",
-                "sha256:a3a8ab19232bf4f4bb2590536538881b7bd0c07df23e0c2a792402ca2476c197",
-                "sha256:aa0a2981b25145523ca17a643c5be077fe13e514fdca9b6d1c412a95d723a5a5",
-                "sha256:bc70b6adcfa713d89bc561673cb57af5fb3a1718cd7d57ec537430cd1007a864",
-                "sha256:bfbac35490dd17f706700673506eeb8170f8a2a63fb5878171d4e6eef242d141",
-                "sha256:c658afc8a6115b58b02aa53d27bf2a67c1b00b55067edb1b7711c6c7391cfaa9",
-                "sha256:cba99e171d744969e13a865ad28fa9c949c4400b0e9c431a802cdd804f52f632",
-                "sha256:d27d40ec541ef69a5107bfcd85f40170e9e122ceb6315ce508cd44d199983d41",
-                "sha256:f942a976ea3de6a519cf48be30a12f465e44d0ac0c38a0d820ab3acfcc0a48a6",
-                "sha256:fee7517bd389a1db7b8bebb18838d04dedca9eaacda01d353d98f5ee421f263e"
-            ],
-            "markers": "python_version >= '3.6'",
-            "version": "==3.0.1"
+                "sha256:00ec0cdd218cc8e7c823a9fe7c705b1e55926fe3a9460ef2048403757f9897ec",
+                "sha256:19e6a7c6d31624b9971639036679fad35460045fd99c0c484899134b6bbf84cc",
+                "sha256:28026ddf4d779e6bcbbd45954a0ca017348d819f27deb503e860be4eb88f5218",
+                "sha256:40ed2a66d93af811abac9fd2581685a2aade22a6753501f2f9760893ee6b0828",
+                "sha256:4a936093825ff55b24c1fc6cc093541fcf6d0f6d406589ed699e62048ebf3877",
+                "sha256:50d312cb7610f93f02f07b7da5b96469c52645717bebe6530ac7214cc69c068e",
+                "sha256:604e8041ee0a17eec0fac4e7e10b2f11f45ab49676a4f26eb63753ebb9ba38b0",
+                "sha256:76dd8a9dbd67a42e5ab8afe0e4a4167f0dfcd8f07e12541852c5289abf49e28f",
+                "sha256:8a732342136fa57112de717109c2b853a4df3e4e2de56e42da7a2b61e67f0b29",
+                "sha256:8cf6f7c62a7c4144771a330381198e53bff782c0345af623b8989b1913acb919",
+                "sha256:8e6821a472f03e3604413b562536e05cb7926c3bd85bfc423c88c4909871f692",
+                "sha256:b73973908688a0845ebd78871ed2edcca35d1fad8e90983a416a49aadb350f28",
+                "sha256:b87eda8647d71f27ed81c43da9d8e0b841a403378b645e8dc1d015e9f5133ed1",
+                "sha256:c5fb6283da84be5dc909f3f681490fd43de1b3694e9b5bed1ca7bc875130cb93",
+                "sha256:c7d7097b969c7a3f114fcce379021e59c843c1c7b1b9b3f1bb2aa65019793800",
+                "sha256:ce554616880ab59110af9baa2948b4442d2961e20390df00cea49782b7c779fe",
+                "sha256:d355ddf4cb29e77cb38e152354fb6ef6796d699d37e1a67a2427890ce2341162",
+                "sha256:e61c34b1b5a6b8df2ecf5abdbf8dd69322001ebc1971d0897919e4004512c476",
+                "sha256:f2eb0ee7e4183c1c4e2f450cccff09734b59ff929619bad3a4df97a87e3a3d1f",
+                "sha256:faadb5795e99321b5135263080348e184b927352c6331a06c2fcfe77a07ad215"
+            ],
+            "markers": "python_version >= '3.7'",
+            "version": "==3.2.1"
         },
         "python-dateutil": {
             "hashes": [
                 "sha256:0123cacc1627ae19ddf3c27a5de5bd67ee4586fbdd6440d9748f8abb483d3e86",
                 "sha256:961d03dc3453ebbc59dbdea9e4e11c5651520a876d0f4db161e8674aae935da9"
             ],
-            "markers": "python_version >= '2.7' and python_version not in '3.0, 3.1, 3.2, 3.3'",
+            "markers": "python_version >= '2.7' and python_version not in '3.0, 3.1, 3.2'",
             "version": "==2.8.2"
         },
         "pytz": {
@@ -776,7 +747,7 @@
                 "sha256:6f41f1a34bc2e8df7bcc54f29b5f1db8e50b1e95221ecf7ec040952e845b1b1e",
                 "sha256:cf69357a037d7dd6a487631f1350fe8fca73ce6ea0ae75f2c86ae22545261225"
             ],
-            "markers": "python_version >= '3.6' and python_version < '4'",
+            "markers": "python_version >= '3.6' and python_version < '4.0'",
             "version": "==2.8.3"
         },
         "rapidprotools": {
@@ -833,34 +804,28 @@
         },
         "scipy": {
             "hashes": [
-                "sha256:168c45c0c32e23f613db7c9e4e780bc61982d71dcd406ead746c7c7c2f2004ce",
-                "sha256:213bc59191da2f479984ad4ec39406bf949a99aba70e9237b916ce7547b6ef42",
-                "sha256:25b241034215247481f53355e05f9e25462682b13bd9191359075682adcd9554",
-                "sha256:2c872de0c69ed20fb1a9b9cf6f77298b04a26f0b8720a5457be08be254366c6e",
-                "sha256:3397c129b479846d7eaa18f999369a24322d008fac0782e7828fa567358c36ce",
-                "sha256:368c0f69f93186309e1b4beb8e26d51dd6f5010b79264c0f1e9ca00cd92ea8c9",
-                "sha256:3d5db5d815370c28d938cf9b0809dade4acf7aba57eaf7ef733bfedc9b2474c4",
-                "sha256:4598cf03136067000855d6b44d7a1f4f46994164bcd450fb2c3d481afc25dd06",
-                "sha256:4a453d5e5689de62e5d38edf40af3f17560bfd63c9c5bd228c18c1f99afa155b",
-                "sha256:4f12d13ffbc16e988fa40809cbbd7a8b45bc05ff6ea0ba8e3e41f6f4db3a9e47",
-                "sha256:634568a3018bc16a83cda28d4f7aed0d803dd5618facb36e977e53b2df868443",
-                "sha256:65923bc3809524e46fb7eb4d6346552cbb6a1ffc41be748535aa502a2e3d3389",
-                "sha256:6b0ceb23560f46dd236a8ad4378fc40bad1783e997604ba845e131d6c680963e",
-                "sha256:8c8d6ca19c8497344b810b0b0344f8375af5f6bb9c98bd42e33f747417ab3f57",
-                "sha256:9ad4fcddcbf5dc67619379782e6aeef41218a79e17979aaed01ed099876c0e62",
-                "sha256:a254b98dbcc744c723a838c03b74a8a34c0558c9ac5c86d5561703362231107d",
-                "sha256:b03c4338d6d3d299e8ca494194c0ae4f611548da59e3c038813f1a43976cb437",
-                "sha256:cc1f78ebc982cd0602c9a7615d878396bec94908db67d4ecddca864d049112f2",
-                "sha256:d6d25c41a009e3c6b7e757338948d0076ee1dd1770d1c09ec131f11946883c54",
-                "sha256:d84cadd7d7998433334c99fa55bcba0d8b4aeff0edb123b2a1dfcface538e474",
-                "sha256:e360cb2299028d0b0d0f65a5c5e51fc16a335f1603aa2357c25766c8dab56938",
-                "sha256:e98d49a5717369d8241d6cf33ecb0ca72deee392414118198a8e5b4c35c56340",
-                "sha256:ed572470af2438b526ea574ff8f05e7f39b44ac37f712105e57fc4d53a6fb660",
-                "sha256:f87b39f4d69cf7d7529d7b1098cb712033b17ea7714aed831b95628f483fd012",
-                "sha256:fa789583fc94a7689b45834453fec095245c7e69c58561dc159b5d5277057e4c"
-            ],
-            "markers": "python_version >= '3.6'",
-            "version": "==1.5.4"
+                "sha256:2a0eeaab01258e0870c4022a6cd329aef3b7c6c2b606bd7cf7bb2ba9820ae561",
+                "sha256:3304bd5bc32e00954ac4b3f4cc382ca8824719bf348aacbec6347337d6b125fe",
+                "sha256:3f52470e0548cdb74fb8ddf06773ffdcca7c97550f903b1c51312ec19243a7f7",
+                "sha256:4729b41a4cdaf4cd011aeac816b532f990bdf97710cef59149d3e293115cf467",
+                "sha256:4ee952f39a4a4c7ba775a32b664b1f4b74818548b65f765987adc14bb78f5802",
+                "sha256:611f9cb459d0707dd8e4de0c96f86e93f61aac7475fcb225e9ec71fecdc5cebf",
+                "sha256:6b47d5fa7ea651054362561a28b1ccc8da9368a39514c1bbf6c0977a1c376764",
+                "sha256:71cfc96297617eab911e22216e8a8597703202e95636d9406df9af5c2ac99a2b",
+                "sha256:787749110a23502031fb1643c55a2236c99c6b989cca703ea2114d65e21728ef",
+                "sha256:90c07ba5f34f33299a428b0d4fa24c30d2ceba44d63f8385b2b05be460819fcb",
+                "sha256:a496b42dbcd04ea9924f5e92be63af3d8e0f43a274b769bfaca0a297327d54ee",
+                "sha256:bc61e3e5ff92d2f32bb263621d54a9cff5e3f7c420af3d1fa122ce2529de2bd9",
+                "sha256:c9951e3746b68974125e5e3445008a4163dd6d20ae0bbdae22b38cb8951dc11b",
+                "sha256:d1388fbac9dd591ea630da75c455f4cc637a7ca5ecb31a6b6cef430914749cde",
+                "sha256:d13f31457f2216e5705304d9f28e2826edf75487410a57aa99263fa4ffd792c2",
+                "sha256:d648aa85dd5074b1ed83008ae987c3fbb53d68af619fce1dee231f4d8bd40e2f",
+                "sha256:da9c6b336e540def0b7fd65603da8abeb306c5fc9a5f4238665cbbb5ff95cf58",
+                "sha256:e101bceeb9e65a90dadbc5ca31283403a2d4667b9c178db29109750568e8d112",
+                "sha256:efdd3825d54c58df2cc394366ca4b9166cf940a0ebddeb87b6c10053deb625ea"
+            ],
+            "markers": "python_version < '3.10' and python_version >= '3.7'",
+            "version": "==1.7.1"
         },
         "shapely": {
             "hashes": [
@@ -895,7 +860,7 @@
                 "sha256:1e61c37477a1626458e36f7b1d82aa5c9b094fa4802892072e49de9c60c4c926",
                 "sha256:8abb2f1d86890a2dfb989f9a77cfcfd3e47c2a354b01111771326f8aa26e0254"
             ],
-            "markers": "python_version >= '2.7' and python_version not in '3.0, 3.1, 3.2, 3.3'",
+            "markers": "python_version >= '2.7' and python_version not in '3.0, 3.1, 3.2'",
             "version": "==1.16.0"
         },
         "threadpoolctl": {
@@ -919,16 +884,8 @@
                 "sha256:4987c65554f7a2dbf30c18fd48778ef124af6fab771a377103da0585e2336ece",
                 "sha256:c4fdf4019605b6e5423637e01bc9fe4daef873709a7973e195ceba0a62bbc844"
             ],
-            "markers": "python_version >= '2.7' and python_version not in '3.0, 3.1, 3.2, 3.3, 3.4' and python_version < '4'",
+            "markers": "python_version >= '2.7' and python_version not in '3.0, 3.1, 3.2, 3.3, 3.4' and python_version < '4.0'",
             "version": "==1.26.7"
-        },
-        "zipp": {
-            "hashes": [
-                "sha256:957cfda87797e389580cb8b9e3870841ca991e2125350677b2ca83a0e99390a3",
-                "sha256:f5812b1e007e48cff63449a5e9f4e7ebea716b4111f9c4f9a645f91d579bf0c4"
-            ],
-            "markers": "python_version < '3.10'",
-            "version": "==3.5.0"
         }
     },
     "develop": {}

--- conflicted
+++ resolved
@@ -25,13 +25,8 @@
 # Check that the correct number of arguments were provided.
 if [[ $# -ne 5 ]]; then
     echo "Usage: $0 
-<<<<<<< HEAD
     [--dry-run] [--incremental-cache-volume <incremental-cache-volume>] 
     <user> <google-cloud-credentials-file-path> <configuration-module> <data-dir>"
-=======
-    [--incremental-cache-volume <incremental-cache-volume>] 
-    <user> <google-cloud-credentials-file-path> <configuration-file> <code-schemes-dir> <data-dir>"
->>>>>>> 60f13b8b
     exit
 fi
 
@@ -46,13 +41,8 @@
 docker build -t "$IMAGE_NAME" .
 
 # Create a container from the image that was just built.
-<<<<<<< HEAD
 CMD="pipenv run python -u engagement_db_to_analysis.py ${DRY_RUN} ${INCREMENTAL_ARG} ${USER} \
     /credentials/google-cloud-credentials.json ${CONFIGURATION_MODULE} /data/membership-groups /data/analysis-outputs"
-=======
-CMD="pipenv run python -u engagement_db_to_analysis.py ${INCREMENTAL_ARG} ${USER} \
-    /credentials/google-cloud-credentials.json configuration /data/membership-groups /data/analysis-outputs"
->>>>>>> 60f13b8b
 
 if [[ "$INCREMENTAL_ARG" ]]; then
     container="$(docker container create -w /app --mount source="$INCREMENTAL_CACHE_VOLUME_NAME",target=/cache "$IMAGE_NAME" /bin/bash -c "$CMD")"
